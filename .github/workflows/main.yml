--- conflicted
+++ resolved
@@ -147,13 +147,8 @@
         ppanggolin context --pangenome myannopang/pangenome.h5 --sequences some_chlam_proteins.fasta --output test_context --fast --cpu $NUM_CPUS
 
         # test from gene family ids. Test here with one family of module 1. The context should find all families of module 1
-<<<<<<< HEAD
-        echo AQ193_RS05030 > one_family_of_module_1.txt 
-        ppanggolin context --pangenome myannopang/pangenome.h5 --family one_family_of_module_1.txt  --output test_context_from_id
-=======
         echo AP288_RS05055 > one_family_of_module_1.txt 
         ppanggolin context --pangenome myannopang/pangenome.h5 --family one_family_of_module_1.txt  --output test_context_from_id --cpu $NUM_CPUS
->>>>>>> cdf43a31
         cd -
     - name: testing metadata command
       shell: bash -l {0}
