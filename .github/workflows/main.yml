--- conflicted
+++ resolved
@@ -69,15 +69,9 @@
         ppanggolin spot -p stepbystep/pangenome.h5 --spot_graph --overlapping_match 2 --set_size 3 --exact_match_size 1
         ppanggolin draw -p stepbystep/pangenome.h5 --draw_spots -o stepbystep -f
         ppanggolin module -p stepbystep/pangenome.h5 --transitive 4 --size 3 --jaccard 0.86 --dup_margin 0.05
-<<<<<<< HEAD
-        ppanggolin write_pangenome -p stepbystep/pangenome.h5 --output stepbystep -f --soft_core 0.9 --dup_margin 0.06  --gexf --light_gexf --csv --Rtab --stats --partitions --compress --json --regions --spots --borders --families_tsv --cpu 1 
-        ppanggolin write_genomes  -p stepbystep/pangenome.h5 --output stepbystep -f --fasta organisms.fasta.list --gff --proksee --table
-        ppanggolin fasta -p stepbystep/pangenome.h5 --output stepbystep -f --prot_families all --gene_families shell --regions all --fasta organisms.fasta.list
-=======
-        ppanggolin write_pangenome -p stepbystep/pangenome.h5 --output stepbystep -f --soft_core 0.9 --dup_margin 0.06  --gexf --light_gexf --csv --Rtab --stats --partitions --compress --json --spots --borders --families_tsv --cpu 1 
+        ppanggolin write_pangenome -p stepbystep/pangenome.h5 --output stepbystep -f --soft_core 0.9 --dup_margin 0.06  --gexf --light_gexf --csv --Rtab --stats --partitions --compress --json --spots --regions --borders --families_tsv --cpu 1 
         ppanggolin write_genomes  -p stepbystep/pangenome.h5 --output stepbystep -f --fasta genomes.fasta.list --gff --proksee --table
         ppanggolin fasta -p stepbystep/pangenome.h5 --output stepbystep -f --prot_families all --gene_families shell --regions all --fasta genomes.fasta.list
->>>>>>> f3267997
         ppanggolin draw -p stepbystep/pangenome.h5 --draw_spots --spots all -o stepbystep -f
         ppanggolin metrics -p stepbystep/pangenome.h5 --genome_fluidity --info_modules --no_print_info -f --log metrics.log
         cd - 
