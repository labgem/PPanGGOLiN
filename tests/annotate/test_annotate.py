import pytest
from pathlib import Path
from ppanggolin.annotate.annotate import extract_positions, read_anno_file, parse_contig_header_lines, parse_gbff_by_contig, parse_feature_lines, parse_dna_seq_lines, read_org_gbff, combine_contigs_metadata
    


@pytest.mark.parametrize("input_string, expected_positions, expected_complement, expected_pseudogene", [
    ("join(190..7695,7695..12071)", [(190, 7695), (7695, 12071)], False, False),
    ("complement(join(4359800..4360707,4360707..4360962,1..100))", [(4359800, 4360707), (4360707, 4360962), (1, 100)],
     True, False),
    ("join(6835405..6835731,1..1218)", [(6835405, 6835731), (1, 1218)], False, False),
    ("join(1375484..1375555,1375557..1376579)", [(1375484, 1375555), (1375557, 1376579)], False, False),
    ("complement(6815492..6816265)", [(6815492, 6816265)], True, False),
    ("6811501..6812109", [(6811501, 6812109)], False, False),
    ("complement(6792573..>6795461)", [(6792573, 6795461)], True, True),
    ("join(1038313,1..1016)", [(1038313, 1038313), (1, 1016)], False, False),
    ("1038313", [(1038313, 1038313)], False, False)
])
def test_extract_positions(input_string, expected_positions, expected_complement, expected_pseudogene):
    positions, is_complement, is_pseudo = extract_positions(input_string)
    assert positions == expected_positions
    assert is_complement == expected_complement
    assert is_pseudo == expected_pseudogene


def test_extract_positions_with_wrong_positions_format():
    with pytest.raises(ValueError):
        extract_positions("join(1038313,1..1016")  # string misses a closing parenthesis


def test_extract_positions_with_wrong_positions_format2():
    with pytest.raises(ValueError):
        extract_positions("start..stop")  # start and stop are not integer
    with pytest.raises(ValueError):
        extract_positions("complement(join(start..6816265, 1..stop))")  # start and stop are not integer


@pytest.fixture
def genome_data():
    """
    Fixture providing common data for the tests.
    """
    script_path = Path(__file__).resolve()
    ppanggolin_main_dir = script_path.parent.parent.parent

    genome_path = ppanggolin_main_dir / "testingDataset/GBFF/GCF_000026905.1_ASM2690v1_genomic.gbff.gz"
    circular_contigs = []
    genome_name = "GCF_000026905"
    return genome_name, genome_path, circular_contigs

<<<<<<< HEAD
=======
@pytest.fixture
def genome_data_with_joined_genes():
    """
    Fixture providing gbff file with joined genes
    """
    script_path = Path(__file__).resolve()
    ppanggolin_main_dir = script_path.parent.parent.parent

    genome_path = ppanggolin_main_dir / "testingDataset/GBFF/GCF_002776845.1_ASM277684v1_genomic.gbff.gz"
    circular_contigs = []
    genome_name = "GCF_002776845" 
    return genome_name, genome_path, circular_contigs
>>>>>>> 85ecdb99

def test_read_anno_file(genome_data):
    """
    Test reading annotation file without considering pseudogenes.
    """
    genome_name, genome_path, circular_contigs = genome_data
    use_pseudogene = False

    genome, has_sequence = read_anno_file(genome_name, genome_path, circular_contigs, use_pseudogene)

    assert has_sequence is True
    assert genome.name == genome_name
    assert genome.number_of_genes() == 905
    assert genome.number_of_contigs == 1


def test_read_anno_file_with_pseudo_enable(genome_data):
    """
    Test reading annotation file considering pseudogenes.
    """
    genome_name, genome_path, circular_contigs = genome_data
    use_pseudogene = True

    genome, has_sequence = read_anno_file(genome_name, genome_path, circular_contigs, use_pseudogene)

    assert has_sequence is True
    assert genome.name == genome_name
    assert genome.number_of_genes() == 928
    assert genome.number_of_contigs == 1


def test_with_joined_genes(genome_data_with_joined_genes):
    genome_name, genome_path, circular_contigs = genome_data_with_joined_genes
    use_pseudogene = True
    genome, _ = read_anno_file(genome_name, genome_path, circular_contigs, use_pseudogene)

    # this genome has 2 genes that are joined. 
<<<<<<< HEAD
    assert genome.number_of_genes() == 917
=======
    assert genome.number_of_genes() == 917 
    
def test_read_org_gbff(genome_data_with_joined_genes):
    genome_name, genome_path, circular_contigs = genome_data_with_joined_genes
    genome, _ = read_org_gbff(genome_name, genome_path, circular_contigs, pseudo=True)

    # this genome has 2 genes that are joined. 
    assert genome.number_of_genes() == 917
    


def test_gbff_header_parser():

    header_lines = [
    "LOCUS       NC_022109            1041595 bp    DNA     circular CON 24-MAR-2017",
    "DEFINITION  Chlamydia trachomatis strain D/14-96 genome.",
    "VERSION     NC_022109.1",
    "SOURCE      Chlamydia trachomatis",
    "  ORGANISM  Chlamydia trachomatis",
    "            Bacteria; Chlamydiae; Chlamydiales; Chlamydiaceae;",
    "            Chlamydia/Chlamydophila group; Chlamydia.",
    ]

    parsed_header = parse_contig_header_lines(header_lines)

    assert parsed_header ==  {
            "LOCUS"     :  "NC_022109            1041595 bp    DNA     circular CON 24-MAR-2017",
            "DEFINITION" : "Chlamydia trachomatis strain D/14-96 genome.",
            "VERSION"   :  "NC_022109.1",
            "SOURCE"     : "Chlamydia trachomatis",
            "ORGANISM" : "Chlamydia trachomatis\nBacteria; Chlamydiae; Chlamydiales; Chlamydiaceae;\nChlamydia/Chlamydophila group; Chlamydia."
    }



# Define test data
@pytest.fixture
def sample_gbff_path(tmp_path):
    gbff_content = """LOCUS       NC_022109            1041595 bp    DNA     circular CON 24-MAR-2017
DEFINITION  Chlamydia trachomatis strain D/14-96 genome.
ACCESSION   NC_022109
VERSION     NC_022109.1
KEYWORDS    RefSeq.
SOURCE      Chlamydia trachomatis
FEATURES             Location/Qualifiers
     source          1..1041595
                     /organism="Chlamydia trachomatis"
                     /mol_type="genomic DNA"
ORIGIN
        1 aaaccgggtt
       11 ccaaatttgg
//
LOCUS       NC_022110            2041595 bp    DNA     circular CON 24-MAR-2017
DEFINITION  Another genome.
KEYWORDS    RefSeq.
SOURCE      Chlamydia trachomatis
  ORGANISM  Chlamydia trachomatis
            Bacteria; Chlamydiae; Chlamydiales; Chlamydiaceae;
            Chlamydia/Chlamydophila group; Chlamydia.
FEATURES             Location/Qualifiers
     source          1..2041595
                     /organism="Chlamydia trachomatis"
                     /mol_type="genomic DNA"
ORIGIN
        1 aaaccgggtt
       11 ccaaatttgg
       21 ggcccctttt
//
"""

    gbff_file_path = tmp_path / "sample.gbff"
    with open(gbff_file_path, "w") as f:
        f.write(gbff_content)
    return gbff_file_path

# Define test cases
def test_parse_gbff_by_contig(sample_gbff_path):
    contigs = list(parse_gbff_by_contig(sample_gbff_path))

    assert len(contigs) == 2

    # Check first contig
    header_1, feature_1, sequence_1 = contigs[0]
    assert len(header_1) == 6
    assert len(list(feature_1)) == 1
    assert sequence_1 == "AAACCGGGTTCCAAATTTGG"

    # Check second contig
    header_2, feature_2, sequence_2 = contigs[1]
    assert len(header_2) == 5
    assert list(feature_2) == [{"type":"source", "location":"1..2041595", "organism":'Chlamydia trachomatis', "mol_type":"genomic DNA"}]

    assert sequence_2 == "AAACCGGGTTCCAAATTTGGGGCCCCTTTT"



# Define test cases
@pytest.mark.parametrize("input_lines, expected_output", [
    (["     gene            123..456",
      "                     /locus_tag=ABC123",
      "                     /note=Some note",
      "     CDS             789..1011",
      "                     /protein_id=DEF456",
      "                     /translation=ATGCTAGCATCG"], 
     [{"type": "gene",
       "location": "123..456",
       "locus_tag": "ABC123",
       "note": "Some note"},
      {"type": "CDS","location": "789..1011", "protein_id": "DEF456", "translation": "ATGCTAGCATCG"}]),
    (["     gene            123..456", 
      "                     /locus_tag=ABC123", 
      "                     /note=Some note", 
      "     CDS             789..1011",
      '                     /protein_id="DEF456"', 
      '                     /translation="ATGCTAGCATCG"', 
      "     gene            789..1011",
      "                     /locus_tag=DEF789",
      "                     /note=Another note"], 
     [{"type": "gene", "location": "123..456", "locus_tag": "ABC123", "note": "Some note"},
      {"type": "CDS", "location": "789..1011", "protein_id": "DEF456", "translation": "ATGCTAGCATCG"},
      {"type": "gene", "location": "789..1011", "locus_tag": "DEF789", "note": "Another note"}]),
    # Add more test cases as needed
])
def test_parse_feature_lines(input_lines, expected_output):
    print(expected_output)
    assert list(parse_feature_lines(input_lines)) == expected_output


def test_parse_dna_seq_lines():
    lines =["        1 aaacc gggtt",
            "       11 ccaaa tttgg",
            "       21 ggccc ctttt"]
    
    assert parse_dna_seq_lines(lines) == "AAACCGGGTTCCAAATTTGGGGCCCCTTTT"


def test_combine_contigs_metadata():

    contig_to_metadata = {
        "contig1":{"sp":"spA", "strain":"123", "contig_feat":"ABC"},
        "contig2":{"sp":"spA", "strain":"123", "contig_feat":"XYZ"},
        "contig3":{"sp":"spA", "strain":"123"}
    }

    genome_metadata, contig_metadata = combine_contigs_metadata(contig_to_metadata)

    assert genome_metadata == {"sp":"spA", "strain":"123"}
    assert contig_metadata == {"contig1":{"contig_feat":"ABC"}, "contig2":{"contig_feat":"XYZ"},}

>>>>>>> 85ecdb99
<|MERGE_RESOLUTION|>--- conflicted
+++ resolved
@@ -48,8 +48,7 @@
     genome_name = "GCF_000026905"
     return genome_name, genome_path, circular_contigs
 
-<<<<<<< HEAD
-=======
+
 @pytest.fixture
 def genome_data_with_joined_genes():
     """
@@ -62,7 +61,7 @@
     circular_contigs = []
     genome_name = "GCF_002776845" 
     return genome_name, genome_path, circular_contigs
->>>>>>> 85ecdb99
+
 
 def test_read_anno_file(genome_data):
     """
@@ -99,10 +98,7 @@
     use_pseudogene = True
     genome, _ = read_anno_file(genome_name, genome_path, circular_contigs, use_pseudogene)
 
-    # this genome has 2 genes that are joined. 
-<<<<<<< HEAD
-    assert genome.number_of_genes() == 917
-=======
+    # this genome has 2 genes that are joined.
     assert genome.number_of_genes() == 917 
     
 def test_read_org_gbff(genome_data_with_joined_genes):
@@ -250,6 +246,4 @@
     genome_metadata, contig_metadata = combine_contigs_metadata(contig_to_metadata)
 
     assert genome_metadata == {"sp":"spA", "strain":"123"}
-    assert contig_metadata == {"contig1":{"contig_feat":"ABC"}, "contig2":{"contig_feat":"XYZ"},}
-
->>>>>>> 85ecdb99
+    assert contig_metadata == {"contig1":{"contig_feat":"ABC"}, "contig2":{"contig_feat":"XYZ"},}