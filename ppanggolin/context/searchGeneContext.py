--- conflicted
+++ resolved
@@ -108,36 +108,6 @@
     """
     # Alignment of sequences on pangenome families
     families_of_interest = set()
-<<<<<<< HEAD
-    with read_compressed_or_not(sequence_file) as seqFileObj:
-        seq_set, is_nucleotide = get_seq_ids(seqFileObj)
-
-    logging.debug(f"Input sequences are {'nucleotide' if is_nucleotide else 'protein'} sequences")
-    if tmpdir is None:
-        tmpdir = Path(tempfile.gettempdir())
-        logging.getLogger("PPanGGOLiN").warning("Temporary directory is not specified. "
-                                                f"Using default temporary directory: {tmpdir}.")
-    with create_tmpdir(tmpdir, basename="align_input_seq_tmpdir", keep_tmp=keep_tmp) as new_tmpdir:
-
-        if use_representatives:
-            _, seqid2fam = get_input_seq_to_family_with_rep(pangenome=pangenome,
-                                                            sequence_files=[sequence_file],
-                                                            output=output, tmpdir=new_tmpdir,
-                                                            is_input_seq_nt=is_nucleotide,
-                                                            cpu=cpu, no_defrag=no_defrag,
-                                                            identity=identity, coverage=coverage,
-                                                            translation_table=translation_table,
-                                                            disable_bar=disable_bar)
-        else:
-            _, seqid2fam = get_input_seq_to_family_with_all(pangenome=pangenome,
-                                                            sequence_files=[sequence_file],
-                                                            output=output, tmpdir=new_tmpdir,
-                                                            is_input_seq_nt=is_nucleotide,
-                                                            cpu=cpu, no_defrag=no_defrag,
-                                                            identity=identity, coverage=coverage,
-                                                            translation_table=translation_table,
-                                                            disable_bar=disable_bar)
-=======
     family_2_input_seqid = {}
     if sequence_file is not None:
         # Alignment of sequences on pangenome families
@@ -163,7 +133,6 @@
                                                                 translation_table=translation_table,
                                                                 disable_bar=disable_bar)
 
->>>>>>> 6a2be8be
         project_and_write_partition(seqid2fam, seq_set, output)
         write_gene_to_gene_family(seqid2fam, seq_set, output)
 
@@ -729,7 +698,6 @@
                                "will improve precision but lower sensitivity a lot.")
     optional.add_argument('--graph_format', help="Format of the context graph. Can be gexf or graphml.",
                           default='graphml', choices=['gexf', 'graphml'])
-<<<<<<< HEAD
     align = parser.add_argument_group(title="Alignment arguments",
                                       description="This argument makes sense only when --sequence is provided.")
     align.add_argument('--no_defrag', required=False, action="store_true",
@@ -751,14 +719,6 @@
                        help="Keeping temporary files (useful for debugging).")
     align.add_argument("-c", "--cpu", required=False, default=1, type=int,
                        help="Number of available cpus")
-=======
-    optional.add_argument("-c", "--cpu", required=False, default=1, type=int,
-                          help="Number of available cpus")
-    optional.add_argument("--tmpdir", required=False, type=Path, default=Path(tempfile.gettempdir()),
-                          help="directory for storing temporary files")
-    optional.add_argument("--keep_tmp", required=False, default=False, action="store_true",
-                          help="Keeping temporary files (useful for debugging).")
->>>>>>> 6a2be8be
 
 
 if __name__ == '__main__':
