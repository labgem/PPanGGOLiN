--- conflicted
+++ resolved
@@ -25,14 +25,9 @@
 from ppanggolin.pangenome import Pangenome
 from ppanggolin.utils import mkOutdir
 from ppanggolin.formats import checkPangenomeInfo
-<<<<<<< HEAD
-import \
-    ppanggolin.nem.partition as ppp  # import this way to use the global variable pan defined in ppanggolin.nem.partition
-=======
 import ppanggolin.nem.partition as ppp
 
 # import this way to use the global variable pan defined in ppanggolin.nem.partition
->>>>>>> 20555b32
 
 samples = []
 
@@ -46,17 +41,9 @@
 
     if len(samp) <= chunk_size:  # all good, just write stuff.
         edges_weight, nb_fam = ppp.write_nem_input_files(tmpdir=currtmpdir, organisms=set(samp), sm_degree=sm_degree)
-        cpt_partition = \
-<<<<<<< HEAD
-        ppp.run_partitioning(currtmpdir, len(samp), beta * (nb_fam / edges_weight), free_dispersion, K=K, seed=seed,
-                             init="param_file")[0]
-    else:  # going to need multiple partitionnings for this sample...
-=======
-            ppp.run_partitioning(currtmpdir, len(samp), beta * (nb_fam / edges_weight), free_dispersion, K=K, seed=seed,
-                                 init="param_file")[0]
+        cpt_partition = ppp.run_partitioning(currtmpdir, len(samp), beta * (nb_fam / edges_weight), free_dispersion,
+                                             K=K, seed=seed, init="param_file")[0]
     else:  # going to need multiple partitioning for this sample...
->>>>>>> 20555b32
-
         families = set()
         cpt_partition = {}
         validated = set()
@@ -65,28 +52,16 @@
         def validate_family(result):
             for node, nem_class in result[0].items():
                 cpt_partition[node][nem_class[0]] += 1
-<<<<<<< HEAD
-                sum_partionning = sum(cpt_partition[node].values())
-                if (sum_partionning > len(samp) / chunk_size and max(
-                        cpt_partition[node].values()) >= sum_partionning * 0.5) or (sum_partionning > len(samp)):
-                    if node not in validated:
-                        if max(cpt_partition[node].values()) < sum_partionning * 0.5:
-=======
                 sum_partitioning = sum(cpt_partition[node].values())
                 if (sum_partitioning > len(samp) / chunk_size and max(
                         cpt_partition[node].values()) >= sum_partitioning * 0.5) or (sum_partitioning > len(samp)):
                     if node not in validated:
                         if max(cpt_partition[node].values()) < sum_partitioning * 0.5:
->>>>>>> 20555b32
                             cpt_partition[node]["U"] = len(samp)
                         validated.add(node)
 
         for fam in ppp.pan.geneFamilies:
-<<<<<<< HEAD
-            if not samp.isdisjoint(fam.organisms):  # otherwise useless to keep track of
-=======
             if not samp.isdisjoint(fam.organisms):  # otherwise, useless to keep track of
->>>>>>> 20555b32
                 families.add(fam)
                 cpt_partition[fam.name] = {"P": 0, "S": 0, "C": 0, "U": 0}
 
@@ -98,13 +73,8 @@
         while len(validated) < len(families):
             org_samples = []
 
-<<<<<<< HEAD
-            while not all(val >= condition for val in
-                          org_nb_sample.values()):  # each family must be tested at least len(select_organisms)/chunk_size times.
-=======
             while not all(val >= condition for val in org_nb_sample.values()):
                 # each family must be tested at least len(select_organisms)/chunk_size times.
->>>>>>> 20555b32
                 shuffled_orgs = list(samp)  # copy select_organisms
                 random.shuffle(shuffled_orgs)  # shuffle the copied list
                 while len(shuffled_orgs) > chunk_size:
@@ -138,12 +108,7 @@
                 counts["shell"] += 1
             else:
                 counts["undefined"] += 1
-<<<<<<< HEAD
-    return (counts, index)
-=======
     return counts, index
-
->>>>>>> 20555b32
 
 
 def launch_raref_nem(args):
@@ -203,15 +168,10 @@
             res = optimization.curve_fit(heap_law, data_raref.loc[all_values.index]["nb_org"], all_values,
                                          initial_kappa_gamma)
             kappa, gamma = res[0]
-<<<<<<< HEAD
-            error_k, error_g = numpy.sqrt(numpy.diag(res[
-                                                         1]))  # to calculate the fitting error. The variance of parameters are the diagonal elements of the variance-co variance matrix, and the standard error is the square root of it. source https://stackoverflow.com/questions/25234996/getting-standard-error-associated-with-parameter-estimates-from-scipy-optimize-c
-=======
             error_k, error_g = numpy.sqrt(numpy.diag(res[1]))  # to calculate the fitting error.
             # The variance of parameters are the diagonal elements of the variance-co variance matrix,
             # and the standard error is the square root of it. source :
             # https://stackoverflow.com/questions/25234996/getting-standard-error-associated-with-parameter-estimates-from-scipy-optimize-c
->>>>>>> 20555b32
             if numpy.isinf(error_k) and numpy.isinf(error_g):
                 params_file.write(",".join([partition, "NA", "NA", "NA", "NA", str(area_IQR)]) + "\n")
             else:
@@ -370,12 +330,7 @@
     index_org = pangenome.computeFamilyBitarrays()
     logging.getLogger().info(
         f"Done computing bitarrays. Comparing them to get exact and soft core stats for {len(AllSamples)} samples...")
-
-<<<<<<< HEAD
-    bar = tqdm(range(len(AllSamples) * len(pangenome.geneFamilies)), unit="gene family", disable=not disable_bar)
-=======
     bar = tqdm(range(len(AllSamples) * len(pangenome.geneFamilies)), unit="gene family", disable=disable_bar)
->>>>>>> 20555b32
     for samp in AllSamples:
         # make the sample's organism bitarray.
         sampBitarray = gmpy2.xmpz(0)  # pylint: disable=no-member
@@ -413,15 +368,9 @@
         args.append((index, tmpdir, beta, sm_degree, free_dispersion, chunk_size, K, krange, seed))
 
     with Pool(processes=cpu) as p:
-<<<<<<< HEAD
-        # launch partitionnings
-        logging.getLogger().info("Partitionning all samples...")
-        bar = tqdm(range(len(args)), unit="samples partitionned", disable=not disable_bar)
-=======
         # launch partitioning
         logging.getLogger().info(" Partitioning all samples...")
         bar = tqdm(range(len(args)), unit="samples partitionned", disable=disable_bar)
->>>>>>> 20555b32
         random.shuffle(args)  # shuffling the processing so that the progress bar is closer to reality.
         for result in p.imap_unordered(launch_raref_nem, args):
             SampNbPerPart[result[1]] = {**result[0], **SampNbPerPart[result[1]]}
@@ -444,17 +393,10 @@
     pangenome = Pangenome()
     pangenome.addFile(args.pangenome)
     makeRarefactionCurve(pangenome=pangenome, output=args.output, tmpdir=args.tmpdir, beta=args.beta, depth=args.depth,
-<<<<<<< HEAD
-                         minSampling=args.min, maxSampling=args.max, sm_degree=args.max_degree_smoothing,
-                         free_dispersion=args.free_dispersion, chunk_size=args.chunk_size, K=args.nb_of_partitions,
-                         cpu=args.cpu, seed=args.seed, kestimate=args.reestimate_K, krange=args.krange,
-                         soft_core=args.soft_core, disable_bar=args.disable_prog_bar)
-=======
                          minSampling=args.min, maxSampling=args.max, sm_degree=args.max_degree_smoothing, cpu=args.cpu,
                          free_dispersion=args.free_dispersion, chunk_size=args.chunk_size, K=args.nb_of_partitions,
                          seed=args.seed, kestimate=args.reestimate_K, krange=args.krange, soft_core=args.soft_core,
                          disable_bar=args.disable_prog_bar)
->>>>>>> 20555b32
 
 
 def rarefactionSubparser(subparser):
@@ -466,22 +408,14 @@
 
     optional = parser.add_argument_group(title="Optional arguments")
     optional.add_argument("-b", "--beta", required=False, default=2.5, type=float,
-<<<<<<< HEAD
-                          help="beta is the strength of the smoothing using the graph topology during partitionning. 0 will deactivate spatial smoothing.")
-=======
                           help="beta is the strength of the smoothing using the graph topology during  partitioning. "
                                "0 will deactivate spatial smoothing.")
->>>>>>> 20555b32
     optional.add_argument("--depth", required=False, default=30, type=int,
                           help="Number of samplings at each sampling point")
     optional.add_argument("--min", required=False, default=1, type=int, help="Minimum number of organisms in a sample")
     optional.add_argument("--max", required=False, type=float, default=100,
-<<<<<<< HEAD
-                          help="Maximum number of organisms in a sample (if above the number of provided organisms, the provided organisms will be the maximum)")
-=======
                           help="Maximum number of organisms in a sample (if above the number of provided organisms, "
                                "the provided organisms will be the maximum)")
->>>>>>> 20555b32
 
     optional.add_argument("-ms", "--max_degree_smoothing", required=False, default=10, type=float,
                           help="max. degree of the nodes to be included in the smoothing process.")
@@ -490,17 +424,6 @@
                                                                       time.localtime()) + "_PID" + str(os.getpid()),
                           help="Output directory")
     optional.add_argument("-fd", "--free_dispersion", required=False, default=False, action="store_true",
-<<<<<<< HEAD
-                          help="use if the dispersion around the centroid vector of each partition during must be free. It will be the same for all organisms by default.")
-    optional.add_argument("-ck", "--chunk_size", required=False, default=500, type=int,
-                          help="Size of the chunks when performing partitionning using chunks of organisms. Chunk partitionning will be used automatically if the number of genomes is above this number.")
-    optional.add_argument("-K", "--nb_of_partitions", required=False, default=-1, type=int,
-                          help="Number of partitions to use. Must be at least 2. By default reuse K if it exists else compute it.")
-    optional.add_argument("--reestimate_K", required=False, action="store_true",
-                          help=" Will recompute the number of partitions for each sample (between the values provided by --krange) (VERY intensive. Can take a long time.)")
-    optional.add_argument("-Kmm", "--krange", nargs=2, required=False, type=int, default=[3, -1],
-                          help="Range of K values to test when detecting K automatically. Default between 3 and the K previously computed if there is one, or 20 if there are none.")
-=======
                           help="use if the dispersion around the centroid vector of each partition during must be free."
                                " It will be the same for all organisms by default.")
     optional.add_argument("-ck", "--chunk_size", required=False, default=500, type=int,
@@ -517,7 +440,6 @@
                           help="Range of K values to test when detecting K automatically. "
                                "Default between 3 and the K previously computed "
                                "if there is one, or 20 if there are none.")
->>>>>>> 20555b32
     optional.add_argument("--soft_core", required=False, type=float, default=0.95, help="Soft core threshold")
     optional.add_argument("-se", "--seed", type=int, default=42, help="seed used to generate random numbers")
 
