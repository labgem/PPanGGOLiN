--- conflicted
+++ resolved
@@ -26,11 +26,6 @@
 import yaml
 from collections import defaultdict
 
-<<<<<<< HEAD
-# from ppanggolin.geneFamily import GeneFamily
-
-=======
->>>>>>> 002931fc
 # all input params that exists in ppanggolin
 ALL_INPUT_PARAMS = ['fasta', 'anno', 'clusters', 'pangenome', 
                     "fasta_file", "annot_file", "genome_name"] # the last three params is for projection cmd
@@ -379,11 +374,7 @@
             removed.update(c)
 
 
-<<<<<<< HEAD
-def _plain_bfs(g: nx.Graph, source, removed: set, weight: float):
-=======
 def _plain_bfs(g: nx.Graph, source:Any, removed: set, weight: float):
->>>>>>> 002931fc
     """
     A fast BFS node generator, copied from networkx then adapted to the current use case
 
@@ -1124,21 +1115,12 @@
 
     consecutive_sequences = [[s_sequence[0]]]
 
-<<<<<<< HEAD
-    for i in s_sequence[1:]:
-        if i == consecutive_sequences[-1][-1] + 1:
-            consecutive_sequences[-1].append(i)
-        else:
-            # there is a break in the consecutivity
-            consecutive_sequences.append([i])
-=======
     for index in s_sequence[1:]:
         if index == consecutive_sequences[-1][-1] + 1:
             consecutive_sequences[-1].append(index)
         else:
             # there is a break in the consecutivity
             consecutive_sequences.append([index])
->>>>>>> 002931fc
             
     return consecutive_sequences
 
@@ -1154,11 +1136,7 @@
     """
 
     consecutive_region_positions = get_consecutive_region_positions(region_positions, contig_gene_count)
-<<<<<<< HEAD
-                        
-=======
     
->>>>>>> 002931fc
     return consecutive_region_positions[0][0], consecutive_region_positions[-1][-1]
         
     
