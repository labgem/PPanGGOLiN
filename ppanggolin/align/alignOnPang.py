--- conflicted
+++ resolved
@@ -16,12 +16,7 @@
 def createdb(fileObj, tmpdir):
     seqdb =  tempfile.NamedTemporaryFile(mode="w", dir = tmpdir.name)
     cmd = ["mmseqs","createdb",fileObj.name, seqdb.name]
-<<<<<<< HEAD
-    logging.getLogger().debug(" ".join(cmd))
-    subprocess.run(" ".join(cmd), stdout=subprocess.DEVNULL)
-=======
     subprocess.run(cmd, stdout=subprocess.DEVNULL)
->>>>>>> f49de0a3
     return seqdb
 
 def alignProtToPang(pangFile, protFile,  output, tmpdir, cpu = 1, defrag=False, identity = 0.8, coverage = 0.8):
@@ -34,20 +29,12 @@
     cmd = ["mmseqs","search",protdb.name , pangdb.name, alndb.name, tmpdir.name, "-a","--min-seq-id", str(identity), "-c", str(coverage), "--cov-mode", covmode, "--threads", str(cpu)]
     logging.getLogger().debug(" ".join(cmd))
     logging.getLogger().info("Aligning proteins to cluster representatives...")
-<<<<<<< HEAD
-    subprocess.run(" ".join(cmd), stdout=subprocess.DEVNULL)
-=======
     subprocess.run(cmd, stdout=subprocess.DEVNULL)
->>>>>>> f49de0a3
     outfile =  output + "/protein_to_pangenome_associations.blast-tab"
     cmd = ["mmseqs","convertalis", protdb.name ,pangdb.name, alndb.name, outfile,"--format-mode","2"]
     logging.getLogger().debug(" ".join(cmd))
     logging.getLogger().info("Extracting alignments...")
-<<<<<<< HEAD
-    subprocess.run(" ".join(cmd), stdout=subprocess.DEVNULL)
-=======
     subprocess.run(cmd, stdout=subprocess.DEVNULL)
->>>>>>> f49de0a3
     pangdb.close()
     protdb.close()
     alndb.close()
