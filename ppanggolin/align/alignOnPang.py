--- conflicted
+++ resolved
@@ -9,11 +9,7 @@
 import subprocess
 import argparse
 from collections import defaultdict, Counter
-<<<<<<< HEAD
-from typing import List, Tuple, Set, Dict, TextIO, Union, Iterable, Any
-=======
 from typing import List, Tuple, Set, Dict, Union, Iterable, Any
->>>>>>> 767092fc
 from pathlib import Path
 
 from tqdm import tqdm
@@ -29,13 +25,8 @@
 from ppanggolin.formats.writeSequences import translate_genes, create_mmseqs_db
 
 
-<<<<<<< HEAD
-def align_seq_to_pang(target_seq_file: Union[Path, Iterable[Path]], query_seq_files: Union[Path, Iterable[Path]], tmpdir: Path, cpu: int = 1,
-                      no_defrag: bool = False, identity: float = 0.8, coverage: float = 0.8,
-=======
 def align_seq_to_pang(target_seq_file: Union[Path, Iterable[Path]], query_seq_files: Union[Path, Iterable[Path]],
                       tmpdir: Path, cpu: int = 1, no_defrag: bool = False, identity: float = 0.8, coverage: float = 0.8,
->>>>>>> 767092fc
                       is_query_nt: bool = False, is_query_slf: bool = False, is_target_nt: bool = False,
                       is_target_slf: bool = False, translation_table: int = None) -> Path:
     """
@@ -60,13 +51,9 @@
     if is_target_nt:
         logging.getLogger("PPanGGOLiN").debug("Target sequences will be translated by mmseqs with "
                                               f"translation table {translation_table}")
-<<<<<<< HEAD
-        target_db = translate_genes(target_seq_file, 'target_db', tmpdir, cpu, is_target_slf, translation_table)
-=======
         with create_tmpdir(tmpdir, basename="target_db", keep_tmp=True) as target_db_dir:
             #  Keep is set as true because whether tmpdir is deleted or not target_db_dir will be the same
             target_db = translate_genes(target_seq_file, target_db_dir, cpu, is_target_slf, translation_table)
->>>>>>> 767092fc
     else:
         target_db = create_mmseqs_db([target_seq_file] if isinstance(target_seq_file, Path) else target_seq_file,
                                      'target_db', tmpdir, db_mode=1 if is_target_slf else 0, db_type=1)
@@ -74,13 +61,9 @@
     if is_query_nt:
         logging.getLogger("PPanGGOLiN").debug("Query sequences will be translated by mmseqs "
                                               f"with translation table {translation_table}")
-<<<<<<< HEAD
-        query_db = translate_genes(query_seq_files, 'query_db', tmpdir, cpu, is_query_slf, translation_table)
-=======
         with create_tmpdir(tmpdir, basename="query_db", keep_tmp=True) as query_db_dir:
             #  Keep is set as true because whether tmpdir is deleted or not target_db_dir will be the same
             query_db = translate_genes(query_seq_files, query_db_dir, cpu, is_query_slf, translation_table)
->>>>>>> 767092fc
     else:
         query_db = create_mmseqs_db([query_seq_files] if isinstance(query_seq_files, Path) else query_seq_files,
                                     'query_db', tmpdir, db_mode=1 if is_query_slf else 0, db_type=1)
@@ -99,12 +82,6 @@
                "--min-seq-id", str(identity), "-c", str(coverage), "--cov-mode", cov_mode, "--threads", str(cpu),
                "--seed-sub-mat", "VTML40.out", "-s", "2", '--comp-bias-corr', "0", "--mask", "0", "-e", "1"]
 
-<<<<<<< HEAD
-=======
-        logging.getLogger("PPanGGOLiN").info("Aligning sequences")
-        logging.getLogger("PPanGGOLiN").debug(" ".join(cmd))
-
->>>>>>> 767092fc
         start = time.time()
         run_subprocess(cmd, msg="MMSeqs search failed with the following error:\n")
         align_time = time.time() - start
@@ -116,13 +93,7 @@
             cmd = ["mmseqs", "convertalis", query_db.as_posix(), target_db.as_posix(), aln_db.name, outfile.name,
                    "--format-mode", "2"]
 
-<<<<<<< HEAD
             run_subprocess(cmd, msg="MMSeqs convertalis failed with the following error:\n")
-=======
-            logging.getLogger("PPanGGOLiN").info("Extracting alignments...")
-            logging.getLogger("PPanGGOLiN").debug(" ".join(cmd))
-            subprocess.run(cmd, stdout=subprocess.DEVNULL, check=True)
->>>>>>> 767092fc
 
     return Path(outfile.name)
 
@@ -209,31 +180,19 @@
     seq_set = set()
     seq_count = 0
     first_seq_concat = ""
-<<<<<<< HEAD
-    single_line_fasta = False
-=======
     single_line_fasta = True
->>>>>>> 767092fc
     count_fasta_line = 0
     for line in seq_file:
         if line.startswith(">"):
             seq_set.add(line[1:].split()[0].strip())
             seq_count += 1
             if count_fasta_line > 1:  # Allow to know if we can use soft link with createdb from MMSeqs2
-<<<<<<< HEAD
-                single_line_fasta = True
-            count_fasta_line = 0
-        elif seq_count <= 20:
-            first_seq_concat += line.strip()
-        count_fasta_line += 1
-=======
                 single_line_fasta = False
             count_fasta_line = 0
         else:
             count_fasta_line += 1
             if seq_count <= 20:
                 first_seq_concat += line.strip()
->>>>>>> 767092fc
 
     char_counter = Counter(first_seq_concat)
     is_nucleotide = all(char in dna_expected_char for char in char_counter)
@@ -241,11 +200,7 @@
     return seq_set, is_nucleotide, single_line_fasta
 
 
-<<<<<<< HEAD
-def write_gene_fam_sequences(pangenome: Pangenome, file_obj: TextIO, add: str = "", disable_bar: bool = False):
-=======
 def write_gene_fam_sequences(pangenome: Pangenome, output: Path, add: str = "", disable_bar: bool = False):
->>>>>>> 767092fc
     """
     Export the sequence of gene families
 
@@ -261,11 +216,7 @@
             file_obj.write(fam.sequence + "\n")
 
 
-<<<<<<< HEAD
-def write_all_gene_sequences(pangenome: Pangenome, file_obj: TextIO, add: str = "", disable_bar: bool = False):
-=======
 def write_all_gene_sequences(pangenome: Pangenome, output: Path, add: str = "", disable_bar: bool = False):
->>>>>>> 767092fc
     """
     Export the sequence of pangenome genes
 
@@ -403,20 +354,6 @@
     logging.getLogger("PPanGGOLiN").info("Writing RGP and spot information related to hits in the pangenome")
     multigenics = pangenome.get_multigenics(pangenome.parameters["rgp"]["dup_margin"])
 
-<<<<<<< HEAD
-    finfo = open(output / "info_input_seq.tsv", "w")
-    finfo.write("input\tfamily\tpartition\tspot_list_as_member\tspot_list_as_border\trgp_list\n")
-    fam2rgp = get_fam_to_rgp(pangenome, multigenics)
-    fam2spot, fam2border = get_fam_to_spot(pangenome, multigenics)
-    spot_list = set()
-    for seq, panfam in seq_to_pang.items():
-        finfo.write(seq + '\t' + panfam.name + "\t" + panfam.named_partition + "\t" + ",".join(
-            map(str, fam2spot[panfam])) + "\t" + ",".join(
-            map(str, fam2border[panfam])) + "\t" + ','.join(fam2rgp[panfam]) + "\n")
-        spot_list |= set(fam2spot[panfam])
-        spot_list |= set(fam2border[panfam])
-    finfo.close()
-=======
     with open(output / "info_input_seq.tsv", "w") as finfo:
         finfo.write("input\tfamily\tpartition\tspot_list_as_member\tspot_list_as_border\trgp_list\n")
         fam2rgp = get_fam_to_rgp(pangenome, multigenics)
@@ -429,7 +366,6 @@
             spot_list |= set(fam2spot[panfam])
             spot_list |= set(fam2border[panfam])
 
->>>>>>> 767092fc
     if draw_related:
         drawn_spots = set()
         for spot in spot_list:
@@ -481,20 +417,6 @@
              and a dictionary mapping input sequences to gene families.
 
     """
-<<<<<<< HEAD
-    # delete False to be able to keep tmp file. If they are not keep tmpdir will be destroyed so no need to delete tmpfile
-    with tempfile.NamedTemporaryFile(mode="w", dir=tmpdir.as_posix(), delete=False,
-                                     prefix="representative_genes", suffix=".faa") as tmp_pang_file:
-        logging.getLogger("PPanGGOLiN").debug(f'Write gene family sequences in {tmp_pang_file.name}')
-        pangenome_sequences = Path(tmp_pang_file.name)
-        write_gene_fam_sequences(pangenome, tmp_pang_file, add="ppanggolin_", disable_bar=disable_bar)
-
-        align_file = align_seq_to_pang(target_seq_file=pangenome_sequences, query_seq_files=sequence_files,
-                                       tmpdir=tmpdir, cpu=cpu,
-                                       no_defrag=no_defrag, identity=identity, coverage=coverage,
-                                       is_query_nt=is_input_seq_nt, is_query_slf=is_input_slf,
-                                       is_target_nt=False, is_target_slf=False, translation_table=translation_table)
-=======
     pangenome_sequences = tmpdir / "proteins_families.faa"
     logging.getLogger("PPanGGOLiN").debug(f'Write gene family sequences in {pangenome_sequences.absolute()}')
     write_gene_fam_sequences(pangenome, pangenome_sequences, add="ppanggolin_", disable_bar=disable_bar)
@@ -503,7 +425,6 @@
                                    tmpdir=tmpdir, cpu=cpu, no_defrag=no_defrag, identity=identity, coverage=coverage,
                                    is_query_nt=is_input_seq_nt, is_query_slf=is_input_slf,
                                    is_target_nt=False, is_target_slf=True, translation_table=translation_table)
->>>>>>> 767092fc
 
     seq2pang, align_file = map_input_gene_to_family_rep_aln(align_file, output, pangenome)
 
@@ -541,23 +462,10 @@
     logging.getLogger("PPanGGOLiN").debug(f'Write all pangenome gene sequences in {pangenome_sequences.absolute()}')
     write_all_gene_sequences(pangenome, pangenome_sequences, add="ppanggolin_", disable_bar=disable_bar)
 
-<<<<<<< HEAD
-    with tempfile.NamedTemporaryFile(mode="w", dir=tmpdir.as_posix(), delete=False,
-                                     prefix="all_pangenome_genes", suffix=".fna") as tmp_pang_file:
-        logging.getLogger("PPanGGOLiN").debug(f'Write all pangenome gene sequences in {tmp_pang_file.name}')
-        pangenome_sequences = Path(tmp_pang_file.name)
-        write_all_gene_sequences(pangenome, tmp_pang_file, add="ppanggolin_", disable_bar=disable_bar)
-
-        align_file = align_seq_to_pang(target_seq_file=pangenome_sequences, query_seq_files=sequence_files, tmpdir=tmpdir,
-                                       cpu=cpu, no_defrag=no_defrag, identity=identity, coverage=coverage,
-                                       is_query_nt=is_input_seq_nt, is_query_slf=is_input_slf, is_target_nt=True,
-                                       is_target_slf=True, translation_table=translation_table)
-=======
     align_file = align_seq_to_pang(target_seq_file=pangenome_sequences, query_seq_files=sequence_files, tmpdir=tmpdir,
                                    cpu=cpu, no_defrag=no_defrag, identity=identity, coverage=coverage,
                                    is_query_nt=is_input_seq_nt, is_query_slf=is_input_slf, is_target_nt=True,
                                    is_target_slf=True, translation_table=translation_table)
->>>>>>> 767092fc
 
     seq2pang, align_file = map_input_gene_to_family_all_aln(align_file, output, pangenome)
 
