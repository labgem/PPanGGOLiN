#!/usr/bin/env python3
# coding:utf-8

# default libraries
from _io import TextIOWrapper
import logging
import tempfile
import subprocess
import argparse
from collections import defaultdict
<<<<<<< HEAD
from typing import Tuple, Set, Dict, Iterator
=======
from typing import List, Tuple, Set, Dict, IO
from pathlib import Path
>>>>>>> 763202d3

# local libraries
from ppanggolin.formats import check_pangenome_info
from ppanggolin.geneFamily import GeneFamily
from ppanggolin.utils import mk_outdir, read_compressed_or_not
from ppanggolin.pangenome import Pangenome
from ppanggolin.region import Spot
from ppanggolin.figures.draw_spot import draw_selected_spots, subgraph


def createdb(file_obj: TextIOWrapper, tmpdir: Path) -> IO:
    """
    Create a MMseqs2 sequence database with the given fasta file

    :param file_obj: Fasta file
    :param tmpdir: temporary directory

    :return: DB file
    """
    seqdb = tempfile.NamedTemporaryFile(mode="w", dir=tmpdir)
    cmd = ["mmseqs", "createdb", file_obj.name, seqdb.name, '--dbtype', '0']
    logging.getLogger("PPanGGOLiN").debug(" ".join(cmd))
    subprocess.run(cmd, stdout=subprocess.DEVNULL)
    return seqdb


<<<<<<< HEAD
def align_seq_to_pang(pang_file: TextIOWrapper, seq_file: TextIOWrapper, output: str,
                      tmpdir: tempfile.TemporaryDirectory, cpu: int = 1, no_defrag: bool = False,
                      identity: float = 0.8, coverage: float = 0.8, is_protein:bool = False, translation_table: int = None ) -> str:
=======
def align_seq_to_pang(pang_file: IO, seq_file: TextIOWrapper, output: Path,
                      tmpdir: Path, cpu: int = 1, no_defrag: bool = False,
                      identity: float = 0.8, coverage: float = 0.8) -> Path:
>>>>>>> 763202d3
    """
    Align pangenome sequences against fasta sequence

    :param pang_file: File with sequences in pangenome
    :param seq_file: File with sequences from input file
    :param output: Path of the output directory
    :param tmpdir: Temporary directory to align sequences
    :param cpu: Number of available cpu
    :param no_defrag: Allow to pass the defragmentation step
    :param identity: minimal identity threshold for the alignment
    :param coverage: minimal identity threshold for the alignment
    :param is_protein: Is the sequence file are protein sequences. If True, the sequences are not translated by mmseqs
    :param translation_table: Translation table to use, if sequences are nucleotide and need to be translated.

    :return: Alignement result file
    """

    pang_db = createdb(pang_file, tmpdir)
    seq_db = createdb(seq_file, tmpdir)
<<<<<<< HEAD

    cov_mode = "1"  # coverage of target
    if no_defrag:    
       cov_mode = "0"  # coverage of query and target

    with tempfile.NamedTemporaryFile(mode="w", dir=tmpdir.name, prefix="aln_result_db_file") as aln_db:
        cmd = ["mmseqs", "search", seq_db.name, pang_db.name, aln_db.name, tmpdir.name, "-a", "--min-seq-id", str(identity),
            "-c", str(coverage), "--cov-mode", cov_mode, "--threads", str(cpu)]
        if is_protein:
            logging.getLogger().debug(f"Input sequences will be translated by mmseqs with translation table {translation_table}")
            cmd += ["--translation-table", f"{translation_table}", "--translate", "0" ]
    
    
    logging.getLogger().info("Aligning sequences to cluster representatives...")
    logging.getLogger().debug(" ".join(cmd))
    subprocess.run(cmd, stdout=subprocess.DEVNULL, check=True)

    with tempfile.NamedTemporaryFile(mode="w", dir=tmpdir.name, prefix="aln_result_db_file", suffix = ".tsv", delete=False) as outfile:
        cmd = ["mmseqs", "convertalis", seq_db.name, pang_db.name, aln_db.name, outfile.name, "--format-mode", "2"]

        logging.getLogger().info("Extracting alignments...")
        logging.getLogger().debug(" ".join(cmd))
        subprocess.run(cmd, stdout=subprocess.DEVNULL, check=True)


=======
    cov_mode = "0"  # coverage of query and target
    if not no_defrag:
        cov_mode = "1"  # coverage of target
    aln_db = tempfile.NamedTemporaryFile(mode="w", dir=tmpdir)
    cmd = list(map(str, ["mmseqs", "search", seq_db.name, pang_db.name, aln_db.name, tmpdir, "-a",
                         "--min-seq-id", identity, "-c", coverage, "--cov-mode", cov_mode, "--threads", cpu]))
    logging.getLogger("PPanGGOLiN").debug(" ".join(cmd))
    logging.getLogger("PPanGGOLiN").info("Aligning sequences to cluster representatives...")
    subprocess.run(cmd, stdout=subprocess.DEVNULL)
    outfile = output.absolute() / "input_to_pangenome_associations.blast-tab_tmp"  # write a tmp file of the results
    cmd = list(map(str, ["mmseqs", "convertalis", seq_db.name, pang_db.name,
                         aln_db.name, outfile, "--format-mode", "2"]))
    logging.getLogger("PPanGGOLiN").debug(" ".join(cmd))
    logging.getLogger("PPanGGOLiN").info("Extracting alignments...")
    subprocess.run(cmd, stdout=subprocess.DEVNULL)
>>>>>>> 763202d3
    pang_db.close()
    seq_db.close()
    aln_db.close()

    return outfile.name


<<<<<<< HEAD
def associate_input_seq_to_gene_family_from_aln(aln_res: str, outdir:TextIOWrapper, pangenome: Pangenome) -> Tuple[Dict[str, GeneFamily], str]:
=======
def read_alignments(aln_res: Path, pangenome: Pangenome) -> Tuple[Dict[str, GeneFamily], str]:
>>>>>>> 763202d3
    """
    Read alignment result to link input sequence to pangenome gene family

    :param aln_res: Alignement result file
    :param outdir: Output directory
    :param pangenome: Input pangenome

    :return: Dictionnary with sequence link to pangenome gene families and actual path to the cleaned alignment file
    """
    seq2pang = {}
<<<<<<< HEAD
    result_file = outdir + f"/alignment_input_seqs_to_pangenome_gene_families.tsv"  # write the actual result file 
    logging.getLogger(f'Get write alignment file in {result_file}')

    with open(aln_res, "r") as alnFile, open(result_file, "w") as outfile :
=======
    outname = open(aln_res.absolute().as_posix().replace("_tmp", ""), "w")  # write the actual result file
    with open(aln_res, "r") as alnFile:
>>>>>>> 763202d3
        for line in alnFile:
            line_splitted = line.split()
            

            line_splitted[1] = line_splitted[1].replace("ppanggolin_", "")  # remove the 'ppanggolin_' bit of the id

            outfile.write("\t".join(line_splitted))

            input_seq_id, gene_family_id = line_splitted[0:2]

            if seq2pang.get(input_seq_id) is None:  # if no results were found yet
                seq2pang[input_seq_id] = pangenome.get_gene_family(gene_family_id)  # then the best hit is the first one we see.

    return seq2pang, outfile


def get_seq(seq_file: TextIOWrapper) -> Set[str]:
    """
    get sequence from sequence input file

    :param seq_file: file containing sequences

    :return: set of sequences
    """
    seqset = set()
    for line in seq_file:
        if line.startswith(">"):
            seqset.add(line[1:])
    return seqset


def write_gene_fam_sequences(pangenome: Pangenome, file_obj: IO, add: str = ""):
    """
    Export the sequence of gene families

    :param pangenome: Pangenome containing families
    :param file_obj: Temporary file where sequences will be written
    :param add: Add prefix to sequence name
    """
    for fam in pangenome.gene_families:
        file_obj.write(">" + add + fam.name + "\n")
        file_obj.write(fam.sequence + "\n")
    # file_obj.flush()


<<<<<<< HEAD
def project_and_write_partition(seqid_to_gene_family: Dict[str, GeneFamily], seq_set: Set[str], output: str) -> str:
=======
def project_partition(seq_to_pang: Dict[str, GeneFamily], seq_set: Set[str], output: Path) -> str:
>>>>>>> 763202d3
    """
    Project the partition of each sequence from the input file and write them in a file

    :param seqid_to_gene_family: dictionnary which link sequence and pangenome gene family
    :param seq_set: input sequences
    :param output: Path of the output directory

    :return: Path to file which contain partition projection
    """

    partition_proj = output.absolute() / "sequences_partition_projection.tsv"
    with open(partition_proj, "w") as partProjFile:
<<<<<<< HEAD
        for input_seq, pangFam in seqid_to_gene_family.items():
            partProjFile.write(input_seq + "\t" + pangFam.named_partition + "\n")
        for remainingSeq in (seqid_to_gene_family.keys() & seq_set):
            partProjFile.write(remainingSeq + "\tCloud\n")  # if there is no hit, it's going to be cloud genes.
=======
        for key, pang_fam in seq_to_pang.items():
            partProjFile.write(key + "\t" + pang_fam.named_partition + "\n")
        for remaining_seq in (seq_to_pang.keys() & seq_set):
            partProjFile.write(remaining_seq + "\tcloud\n")  # if there is no hit, it's going to be cloud genes.
>>>>>>> 763202d3
    return partition_proj


def get_fam_to_rgp(pangenome, multigenics: set) -> dict:
    """
    Associate families to the RGP they belong to, and those they are bordering

    :param pangenome: Input pangenome
    :param multigenics: multigenics families

    :return: Dictionnary link families to RGP
    """
    fam2rgp = defaultdict(list)
    for rgp in pangenome.regions:
        for fam in rgp.families:
            fam2rgp[fam].append(rgp.name)
        for fam in [gene.family for border in rgp.get_bordering_genes(pangenome.parameters["spots"]["set_size"],
                                                                      multigenics) for gene in border]:
            fam2rgp[fam].append(rgp.name)
    return fam2rgp


def get_fam_to_spot(pangenome: Pangenome, multigenics: Set[GeneFamily]) \
        -> Tuple[Dict[str, List[Spot]], Dict[str, List[Spot]]]:
    """
    Reads a pangenome object to link families and spots and indicate where each family is.

    :param pangenome: Input pangenome
    :param multigenics: multigenics families

    :return: Dictionary of family to RGP and family to spot
    """
    # those are to be replaced as spots should be stored in the pangenome, and in the h5.
    fam2spot = defaultdict(list)
    fam2border = defaultdict(list)
    for spot in pangenome.spots:
        fams = set()
        fams_border = set()
        for rgp in spot.regions:
            fams |= rgp.families
            fams_border |= set([gene.family for border in  # Set of families in border of spot
                                rgp.get_bordering_genes(pangenome.parameters["spots"]["set_size"], multigenics)
                                for gene in border])
        for fam in fams:
            fam2spot[fam].append(spot)
        for fam in fams_border:
            fam2border[fam].append(spot)
    return fam2spot, fam2border


def add_spot_str(spot: Spot) -> str:
    # TODO define as self.__str__ in spot
    """
    allow to map spot set

    :param spot: spot which will be return

    :return: Str with spot ID
    """
    return "spot_" + str(spot.ID)


def draw_spot_gexf(spots: set, output: Path, multigenics: set, fam_to_mod: dict, set_size: int = 3):
    """
    Draw a gexf graph of the spot

    :param spots: spot find in the alignment between pangenome and input sequences
    :param output: Path of the output directory
    :param multigenics: multigenics families
    :param fam_to_mod: dictionnary which link families and modules
    :param set_size:
    """
    for spot in spots:
        fname = output / f"spot_{str(spot.ID)}.gexf"
        subgraph(spot, fname, set_size=set_size, multigenics=multigenics, fam_to_mod=fam_to_mod)


def get_seq_info(seq_to_pang: dict, pangenome: Pangenome, output: Path, draw_related: bool = False, disable_bar=False):
    """
    Get sequences information after alignment

    :param seq_to_pang: Alignment result
    :param pangenome: Pangenome which contain information
    :param output: Path of the output directory
    :param draw_related: Draw figures and graphs in a gexf format of spots associated to the input sequences
    :param disable_bar: disable progress bar
    :return:
    """
    logging.getLogger("PPanGGOLiN").info("Writing RGP and spot information related to hits in the pangenome")
    multigenics = pangenome.get_multigenics(pangenome.parameters["RGP"]["dup_margin"])

    finfo = open(output / "info_input_seq.tsv", "w")
    finfo.write("input\tfamily\tpartition\tspot_list_as_member\tspot_list_as_border\trgp_list\n")
    fam2rgp = get_fam_to_rgp(pangenome, multigenics)
    fam2spot, fam2border = get_fam_to_spot(pangenome, multigenics)
    spot_list = set()
    for seq, panfam in seq_to_pang.items():
        finfo.write(seq + '\t' + panfam.name + "\t" + panfam.named_partition + "\t" + ",".join(
            map(add_spot_str, fam2spot[panfam])) + "\t" + ",".join(
            map(add_spot_str, fam2border[panfam])) + "\t" + ','.join(fam2rgp[panfam]) + "\n")
        spot_list |= set(fam2spot[panfam])
        spot_list |= set(fam2border[panfam])
    finfo.close()
    if draw_related:
        drawn_spots = set()
        for spot in spot_list:
            if len(spot.get_uniq_ordered_set()) > 1:
                drawn_spots.add(spot)
        logging.getLogger("PPanGGOLiN").info(f"Drawing the {len(drawn_spots)} spots with more than 1 organization "
                                             f"related to hits of the input sequences...")
        draw_selected_spots(drawn_spots, pangenome, output, pangenome.parameters["spots"]["overlapping_match"],
                            pangenome.parameters["spots"]["exact_match"], pangenome.parameters["spots"]["set_size"],
                            disable_bar=disable_bar)

        fam2mod = {}  # fam2module
        if pangenome.status["modules"] != "No":
            for mod in pangenome.modules:
                for fam in mod.families:
                    fam2mod[fam] = f"module_{mod.ID}"

        draw_spot_gexf(drawn_spots, output, multigenics=multigenics, fam_to_mod=fam2mod)

    logging.getLogger("PPanGGOLiN").info(f"File listing RGP and spots where sequences of interest are located : "
                                         f"{output / 'info_input_seq.tsv'}")


<<<<<<< HEAD
def get_seq2pang(pangenome: Pangenome, sequence_file: str, output: str, tmpdir: tempfile.TemporaryDirectory,
                 cpu: int = 1, no_defrag: bool = False, identity: float = 0.8,
                 coverage: float = 0.8, is_protein:bool = True, translation_table:int = 11) -> Tuple[set, str, dict]:
=======
def get_seq2pang(pangenome: Pangenome, sequence_file: Path, output: Path, tmpdir: Path, cpu: int = 1,
                 no_defrag: bool = False, identity: float = 0.8, coverage: float = 0.8) -> Tuple[set, str, dict]:
>>>>>>> 763202d3
    """
    Assign a pangenome gene family to the input sequences.

    :param pangenome: Pangenome with gene families to align with the given input sequences
    :param sequence_file: Path to sequences in a .fasta file to align with the given Pangenome
    :param output: Path of the output directory
    :param tmpdir: Temporary directory
    :param cpu: number of CPU cores to use
    :param no_defrag: do not use the defrag workflow if true
    :param identity: minimal identity threshold for the alignment
    :param coverage: minimal identity threshold for the alignment
    :param is_protein: Is the sequence file are protein sequences. If True, the sequences are not translated by mmseqs
    :param translation_table: Translation table to use, if sequences are nucleotide and need to be translated.

    :return: sequence set, blast-tab result file string, and sequences aligned with families
<<<<<<< HEAD
    """ 
    
    with tempfile.NamedTemporaryFile(mode="w", dir=tmpdir.name, delete=False, suffix=".faa") as tmp_pang_file:
=======
    """
    tmp_pang_file = tempfile.NamedTemporaryFile(mode="w", dir=tmpdir)

    write_gene_fam_sequences(pangenome, tmp_pang_file, add="ppanggolin_")
>>>>>>> 763202d3

        write_gene_fam_sequences(pangenome, tmp_pang_file, add="ppanggolin_")

        with read_compressed_or_not(sequence_file) as seqFileObj:
            seq_set = get_seq(seqFileObj)
            align_file = align_seq_to_pang(tmp_pang_file, seqFileObj, output, tmpdir, cpu, no_defrag, identity, coverage, is_protein, translation_table )

        seq2pang, align_file = associate_input_seq_to_gene_family_from_aln(align_file, output, pangenome)

    return seq_set, align_file, seq2pang


def align(pangenome: Pangenome, sequence_file: Path, output: Path, identity: float = 0.8,
          coverage: float = 0.8, no_defrag: bool = False, cpu: int = 1, getinfo: bool = False,
          draw_related: bool = False, tmpdir: Path = None, disable_bar: bool = False):
    """
    Main function to align pangenome sequences with fasta file using MMSeqs2

    :param pangenome: Pangenome with gene families to align with the given input sequences
    :param sequence_file: Path to sequences in a .fasta file to align with the given Pangenome
    :param output: Path of the output directory
    :param identity: minimal identity threshold for the alignment
    :param coverage: minimal coverage threshold for the alignment
    :param no_defrag: do not use the defrag workflow if true
    :param cpu: number of CPU cores to use
    :param getinfo: Extract info related to the best hit of each query, such as the RGP it is in, or the spots.
    :param draw_related: Draw figures and graphs in a gexf format of spots associated to the input sequences
    :param tmpdir: Temporary directory
    :param disable_bar: Disable the progresse bar
    """

    tmpdir = Path(tempfile.gettempdir()) if tmpdir is None else tmpdir
    if pangenome.status["geneFamilySequences"] not in ["inFile", "Loaded", "Computed"]:
        raise Exception("Cannot use this function as your pangenome does not have gene families representatives "
                        "associated to it. For now this works only if the clustering is realised by PPanGGOLiN.")
    # could be possible either by picking a representative somehow, or by aligning on genes rather than on
    # families, if they are in the pangenome.

    if getinfo or draw_related:
        need_mod = False
        if pangenome.status["modules"] != "No":
            # modules are not required to be loaded, but if they have been computed we load them.
            need_mod = True
        check_pangenome_info(pangenome, need_annotations=True, need_families=True, need_partitions=True, need_rgp=True,
                             need_spots=True, need_modules=need_mod, disable_bar=disable_bar)
    else:
        check_pangenome_info(pangenome, need_families=True, disable_bar=disable_bar)

    # TODO add possibility to keep_tmp
    new_tmpdir = tempfile.TemporaryDirectory(dir=tmpdir)
    tmp_path = Path(new_tmpdir.name)
    seq_set, align_file, seq2pang = get_seq2pang(pangenome, sequence_file, output, tmp_path, cpu, no_defrag, identity,
                                                 coverage)

    if getinfo or draw_related:  # TODO Add getinfo to function and remove if
        get_seq_info(seq2pang, pangenome, output, draw_related, disable_bar=disable_bar)
<<<<<<< HEAD
    part_proj = project_and_write_partition(seq2pang, seq_set, output)  # write the partition assignation only
    logging.getLogger().info(f"sequences partition projection : '{part_proj}'")
    logging.getLogger().info(f"{len(seq2pang)} sequences over {len(seq_set)} have at least one hit in the pangenome.")
    logging.getLogger().info(f"Blast-tab file of the alignment : '{align_file}'")
=======
    part_proj = project_partition(seq2pang, seq_set, output)  # write the partition assignation only
    logging.getLogger("PPanGGOLiN").info(f"sequences partition projection : '{part_proj}'")
    logging.getLogger("PPanGGOLiN").info(
        f"{len(seq2pang)} sequences over {len(seq_set)} have at least one hit in the pangenome.")
    logging.getLogger("PPanGGOLiN").info(f"Blast-tab file of the alignment : '{align_file}'")
>>>>>>> 763202d3

    new_tmpdir.cleanup()


def launch(args: argparse.Namespace):
    """
    Command launcher

    :param args: All arguments provide by user
    """
    mk_outdir(args.output, args.force)
    pangenome = Pangenome()
    pangenome.add_file(args.pangenome)
    align(pangenome=pangenome, sequence_file=args.sequences, output=args.output, tmpdir=args.tmpdir,
          identity=args.identity, coverage=args.coverage, no_defrag=args.no_defrag, cpu=args.cpu, getinfo=args.getinfo,
          draw_related=args.draw_related, disable_bar=args.disable_prog_bar)


def subparser(sub_parser: argparse._SubParsersAction) -> argparse.ArgumentParser:
    """
    Subparser to launch PPanGGOLiN in Command line

    :param sub_parser : sub_parser for align command

    :return : parser arguments for align command
    """
    parser = sub_parser.add_parser("align", formatter_class=argparse.ArgumentDefaultsHelpFormatter)
    parser_align(parser)
    return parser


def parser_align(parser: argparse.ArgumentParser):
    """
    Parser for specific argument of align command

    :param parser: parser for align argument
    """
    required = parser.add_argument_group(title="Required arguments",
                                         description="All of the following arguments are required :")
    required.add_argument('-S', '--sequences', required=False, type=Path,
                          help="sequences (nucleotides or amino acids) to align on the pangenome gene families")

    required.add_argument('-p', '--pangenome', required=False, type=Path, help="The pangenome .h5 file")
    required.add_argument('-o', '--output', required=True, type=Path,
                          help="Output directory where the file(s) will be written")

    optional = parser.add_argument_group(title="Optional arguments")
    optional.add_argument('--no_defrag', required=False, action="store_true",
                          help="DO NOT Realign gene families to link fragments with"
                               "their non-fragmented gene family. (default: False)")
    optional.add_argument('--identity', required=False, type=float, default=0.5,
                          help="min identity percentage threshold")
    optional.add_argument('--coverage', required=False, type=float, default=0.8,
                          help="min coverage percentage threshold")
    optional.add_argument("--translation_table", required=False, default="11",
                          help="Translation table (genetic code) to use.")
    optional.add_argument("--getinfo", required=False, action="store_true",
                          help="Use this option to extract info related to the best hit of each query, "
                               "such as the RGP it is in, or the spots.")
    optional.add_argument("--draw_related", required=False, action="store_true",
                          help="Draw figures and provide graphs in a gexf format of the eventual spots"
                               " associated to the input sequences")
    # but does not use the option
    optional.add_argument("--use_pseudo", required=False, action="store_true",
                          help="In the context of provided annotation, use this option to read pseudogenes. "
                               "(Default behavior is to ignore them)")
    optional.add_argument("-c", "--cpu", required=False, default=1, type=int, help="Number of available cpus")
    optional.add_argument("--tmpdir", required=False, type=str, default=Path(tempfile.gettempdir()),
                          help="directory for storing temporary files")


if __name__ == '__main__':
    """To test local change and allow using debugger"""
    from ppanggolin.utils import check_log, set_verbosity_level, add_common_arguments

    main_parser = argparse.ArgumentParser(
        description="Depicting microbial species diversity via a Partitioned PanGenome Graph Of Linked Neighbors",
        formatter_class=argparse.RawTextHelpFormatter)
    parser_align(main_parser)
    add_common_arguments(main_parser)
    set_verbosity_level(main_parser.parse_args())
    launch(main_parser.parse_args())<|MERGE_RESOLUTION|>--- conflicted
+++ resolved
@@ -8,12 +8,8 @@
 import subprocess
 import argparse
 from collections import defaultdict
-<<<<<<< HEAD
-from typing import Tuple, Set, Dict, Iterator
-=======
-from typing import List, Tuple, Set, Dict, IO
+from typing import List, Tuple, Set, Dict, IO, Iterator
 from pathlib import Path
->>>>>>> 763202d3
 
 # local libraries
 from ppanggolin.formats import check_pangenome_info
@@ -40,15 +36,9 @@
     return seqdb
 
 
-<<<<<<< HEAD
-def align_seq_to_pang(pang_file: TextIOWrapper, seq_file: TextIOWrapper, output: str,
-                      tmpdir: tempfile.TemporaryDirectory, cpu: int = 1, no_defrag: bool = False,
-                      identity: float = 0.8, coverage: float = 0.8, is_protein:bool = False, translation_table: int = None ) -> str:
-=======
 def align_seq_to_pang(pang_file: IO, seq_file: TextIOWrapper, output: Path,
                       tmpdir: Path, cpu: int = 1, no_defrag: bool = False,
-                      identity: float = 0.8, coverage: float = 0.8) -> Path:
->>>>>>> 763202d3
+                      identity: float = 0.8, coverage: float = 0.8, is_nucleotid:bool = False, translation_table: int = None) -> Path:
     """
     Align pangenome sequences against fasta sequence
 
@@ -60,24 +50,22 @@
     :param no_defrag: Allow to pass the defragmentation step
     :param identity: minimal identity threshold for the alignment
     :param coverage: minimal identity threshold for the alignment
-    :param is_protein: Is the sequence file are protein sequences. If True, the sequences are not translated by mmseqs
+    :param is_nucleotid: Is the sequence file are nucleotide sequences. If True, sequences are translated by mmseqs
     :param translation_table: Translation table to use, if sequences are nucleotide and need to be translated.
 
     :return: Alignement result file
     """
-
     pang_db = createdb(pang_file, tmpdir)
     seq_db = createdb(seq_file, tmpdir)
-<<<<<<< HEAD
 
     cov_mode = "1"  # coverage of target
     if no_defrag:    
        cov_mode = "0"  # coverage of query and target
 
-    with tempfile.NamedTemporaryFile(mode="w", dir=tmpdir.name, prefix="aln_result_db_file") as aln_db:
+    with tempfile.NamedTemporaryFile(mode="w", dir=tmpdir.as_posix(), prefix="aln_result_db_file") as aln_db:
         cmd = ["mmseqs", "search", seq_db.name, pang_db.name, aln_db.name, tmpdir.name, "-a", "--min-seq-id", str(identity),
             "-c", str(coverage), "--cov-mode", cov_mode, "--threads", str(cpu)]
-        if is_protein:
+        if is_nucleotid:
             logging.getLogger().debug(f"Input sequences will be translated by mmseqs with translation table {translation_table}")
             cmd += ["--translation-table", f"{translation_table}", "--translate", "0" ]
     
@@ -94,23 +82,6 @@
         subprocess.run(cmd, stdout=subprocess.DEVNULL, check=True)
 
 
-=======
-    cov_mode = "0"  # coverage of query and target
-    if not no_defrag:
-        cov_mode = "1"  # coverage of target
-    aln_db = tempfile.NamedTemporaryFile(mode="w", dir=tmpdir)
-    cmd = list(map(str, ["mmseqs", "search", seq_db.name, pang_db.name, aln_db.name, tmpdir, "-a",
-                         "--min-seq-id", identity, "-c", coverage, "--cov-mode", cov_mode, "--threads", cpu]))
-    logging.getLogger("PPanGGOLiN").debug(" ".join(cmd))
-    logging.getLogger("PPanGGOLiN").info("Aligning sequences to cluster representatives...")
-    subprocess.run(cmd, stdout=subprocess.DEVNULL)
-    outfile = output.absolute() / "input_to_pangenome_associations.blast-tab_tmp"  # write a tmp file of the results
-    cmd = list(map(str, ["mmseqs", "convertalis", seq_db.name, pang_db.name,
-                         aln_db.name, outfile, "--format-mode", "2"]))
-    logging.getLogger("PPanGGOLiN").debug(" ".join(cmd))
-    logging.getLogger("PPanGGOLiN").info("Extracting alignments...")
-    subprocess.run(cmd, stdout=subprocess.DEVNULL)
->>>>>>> 763202d3
     pang_db.close()
     seq_db.close()
     aln_db.close()
@@ -118,11 +89,7 @@
     return outfile.name
 
 
-<<<<<<< HEAD
-def associate_input_seq_to_gene_family_from_aln(aln_res: str, outdir:TextIOWrapper, pangenome: Pangenome) -> Tuple[Dict[str, GeneFamily], str]:
-=======
-def read_alignments(aln_res: Path, pangenome: Pangenome) -> Tuple[Dict[str, GeneFamily], str]:
->>>>>>> 763202d3
+def associate_input_seq_to_gene_family_from_aln(aln_res: Path, outdir:Path, pangenome: Pangenome) -> Tuple[Dict[str, GeneFamily], str]:
     """
     Read alignment result to link input sequence to pangenome gene family
 
@@ -133,22 +100,16 @@
     :return: Dictionnary with sequence link to pangenome gene families and actual path to the cleaned alignment file
     """
     seq2pang = {}
-<<<<<<< HEAD
-    result_file = outdir + f"/alignment_input_seqs_to_pangenome_gene_families.tsv"  # write the actual result file 
+    result_file = outdir / f"alignment_input_seqs_to_pangenome_gene_families.tsv"  # write the actual result file 
     logging.getLogger(f'Get write alignment file in {result_file}')
 
     with open(aln_res, "r") as alnFile, open(result_file, "w") as outfile :
-=======
-    outname = open(aln_res.absolute().as_posix().replace("_tmp", ""), "w")  # write the actual result file
-    with open(aln_res, "r") as alnFile:
->>>>>>> 763202d3
         for line in alnFile:
             line_splitted = line.split()
             
-
             line_splitted[1] = line_splitted[1].replace("ppanggolin_", "")  # remove the 'ppanggolin_' bit of the id
 
-            outfile.write("\t".join(line_splitted))
+            outfile.write("\t".join(line_splitted) + "\n")
 
             input_seq_id, gene_family_id = line_splitted[0:2]
 
@@ -187,11 +148,7 @@
     # file_obj.flush()
 
 
-<<<<<<< HEAD
-def project_and_write_partition(seqid_to_gene_family: Dict[str, GeneFamily], seq_set: Set[str], output: str) -> str:
-=======
-def project_partition(seq_to_pang: Dict[str, GeneFamily], seq_set: Set[str], output: Path) -> str:
->>>>>>> 763202d3
+def project_and_write_partition(seqid_to_gene_family: Dict[str, GeneFamily], seq_set: Set[str], output: Path) -> Path:
     """
     Project the partition of each sequence from the input file and write them in a file
 
@@ -204,17 +161,10 @@
 
     partition_proj = output.absolute() / "sequences_partition_projection.tsv"
     with open(partition_proj, "w") as partProjFile:
-<<<<<<< HEAD
         for input_seq, pangFam in seqid_to_gene_family.items():
             partProjFile.write(input_seq + "\t" + pangFam.named_partition + "\n")
         for remainingSeq in (seqid_to_gene_family.keys() & seq_set):
-            partProjFile.write(remainingSeq + "\tCloud\n")  # if there is no hit, it's going to be cloud genes.
-=======
-        for key, pang_fam in seq_to_pang.items():
-            partProjFile.write(key + "\t" + pang_fam.named_partition + "\n")
-        for remaining_seq in (seq_to_pang.keys() & seq_set):
-            partProjFile.write(remaining_seq + "\tcloud\n")  # if there is no hit, it's going to be cloud genes.
->>>>>>> 763202d3
+            partProjFile.write(remainingSeq + "\tcloud\n")  # if there is no hit, it's going to be cloud genes.
     return partition_proj
 
 
@@ -341,14 +291,9 @@
                                          f"{output / 'info_input_seq.tsv'}")
 
 
-<<<<<<< HEAD
-def get_seq2pang(pangenome: Pangenome, sequence_file: str, output: str, tmpdir: tempfile.TemporaryDirectory,
+def get_seq2pang(pangenome: Pangenome, sequence_file: Path, output: Path, tmpdir: Path,
                  cpu: int = 1, no_defrag: bool = False, identity: float = 0.8,
-                 coverage: float = 0.8, is_protein:bool = True, translation_table:int = 11) -> Tuple[set, str, dict]:
-=======
-def get_seq2pang(pangenome: Pangenome, sequence_file: Path, output: Path, tmpdir: Path, cpu: int = 1,
-                 no_defrag: bool = False, identity: float = 0.8, coverage: float = 0.8) -> Tuple[set, str, dict]:
->>>>>>> 763202d3
+                 coverage: float = 0.8, is_nucleotide:bool = False, translation_table:int = 11) -> Tuple[set, str, dict]:
     """
     Assign a pangenome gene family to the input sequences.
 
@@ -360,26 +305,18 @@
     :param no_defrag: do not use the defrag workflow if true
     :param identity: minimal identity threshold for the alignment
     :param coverage: minimal identity threshold for the alignment
-    :param is_protein: Is the sequence file are protein sequences. If True, the sequences are not translated by mmseqs
+    :param is_nucleotide: Is the sequence file contains nucleotidic sequences. If True, the sequences are translated by mmseqs
     :param translation_table: Translation table to use, if sequences are nucleotide and need to be translated.
 
     :return: sequence set, blast-tab result file string, and sequences aligned with families
-<<<<<<< HEAD
-    """ 
-    
-    with tempfile.NamedTemporaryFile(mode="w", dir=tmpdir.name, delete=False, suffix=".faa") as tmp_pang_file:
-=======
-    """
-    tmp_pang_file = tempfile.NamedTemporaryFile(mode="w", dir=tmpdir)
-
-    write_gene_fam_sequences(pangenome, tmp_pang_file, add="ppanggolin_")
->>>>>>> 763202d3
+    """
+    with tempfile.NamedTemporaryFile(mode="w", dir=tmpdir.as_posix(), delete=False, suffix=".faa") as tmp_pang_file:
 
         write_gene_fam_sequences(pangenome, tmp_pang_file, add="ppanggolin_")
 
         with read_compressed_or_not(sequence_file) as seqFileObj:
             seq_set = get_seq(seqFileObj)
-            align_file = align_seq_to_pang(tmp_pang_file, seqFileObj, output, tmpdir, cpu, no_defrag, identity, coverage, is_protein, translation_table )
+            align_file = align_seq_to_pang(tmp_pang_file, seqFileObj, output, tmpdir, cpu, no_defrag, identity, coverage, is_nucleotide, translation_table )
 
         seq2pang, align_file = associate_input_seq_to_gene_family_from_aln(align_file, output, pangenome)
 
@@ -430,18 +367,10 @@
 
     if getinfo or draw_related:  # TODO Add getinfo to function and remove if
         get_seq_info(seq2pang, pangenome, output, draw_related, disable_bar=disable_bar)
-<<<<<<< HEAD
     part_proj = project_and_write_partition(seq2pang, seq_set, output)  # write the partition assignation only
     logging.getLogger().info(f"sequences partition projection : '{part_proj}'")
     logging.getLogger().info(f"{len(seq2pang)} sequences over {len(seq_set)} have at least one hit in the pangenome.")
-    logging.getLogger().info(f"Blast-tab file of the alignment : '{align_file}'")
-=======
-    part_proj = project_partition(seq2pang, seq_set, output)  # write the partition assignation only
-    logging.getLogger("PPanGGOLiN").info(f"sequences partition projection : '{part_proj}'")
-    logging.getLogger("PPanGGOLiN").info(
-        f"{len(seq2pang)} sequences over {len(seq_set)} have at least one hit in the pangenome.")
-    logging.getLogger("PPanGGOLiN").info(f"Blast-tab file of the alignment : '{align_file}'")
->>>>>>> 763202d3
+    logging.getLogger().info(f"Blast-tab file of the alignment : '{align_file.name}'")
 
     new_tmpdir.cleanup()
 
