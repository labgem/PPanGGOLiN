--- conflicted
+++ resolved
@@ -33,11 +33,7 @@
     else:
         #You probably can use readPangenome anyways.
         msg = "Dev : You are probably writing a new workflow with a combination that I did not test. You can probably use readPangenome instead of raising this Error. However please test it carefully.\n"
-<<<<<<< HEAD
         msg+=" User : I have no idea how you got there. You probably did something unexpected. Post an issue with what you did at https://github.com/labgem/PPanGGOLiN\n"
-=======
-        msg+=" User : I have no idea how you got there. You probably did something unplanned (sorry). Contact the devs (or try something else).\n"
->>>>>>> 9f77620c
         raise NotImplementedError(msg)
 
 def remove_high_copy_number(pangenome, number):
