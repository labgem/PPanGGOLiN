#!/usr/bin/env python3
# coding: utf8

from __future__ import annotations

# installed libraries
import logging
from typing import Dict, Generator, List

import gmpy2

# local libraries
from ppanggolin.metadata import MetaFeatures


class Feature(MetaFeatures):
    """This is a general class representation of Gene, RNA

    Methods:
    - fill_annotations: fills general annotation for child classes.
    - fill_parents: associates the object to an organism and a contig.
    - Add_sequence: adds a sequence to the feature.

    Fields:
    - ID: Identifier of the feature given by PPanGGOLiN.
    - is_fragment: Boolean value indicating whether the feature is a fragment or not.
    - type: Type of the feature.
    - start: Start position of the feature.
    - stop: Stop position of the feature.
    - strand: Strand associated with the feature.
    - product: Associated product of the feature.
    - name: Name of the feature.
    - local_identifier: Identifier provided by the original file.
    - organism: Parent organism of the feature.
    - contig: Parent contig of the feature.
    - dna: DNA sequence of the feature.
    """
    def __init__(self, identifier: str):
        """Constructor Method

        :param identifier: Identifier of the feature
        """
        assert isinstance(identifier, str), "Expected identifier should be a string"
        if identifier == '':
            raise ValueError("Identifier should not be empty")
        super().__init__()
        self.ID = identifier
        self.is_fragment = False
        self.type = ""
        self.start = None
        self.stop = None
        self.strand = None
        self.product = None
        self.name = None
        self.local_identifier = None
        self._organism = None
        self._contig = None
        self.dna = None

    def __str__(self) -> str:
        return str(self.ID)

    def __len__(self) -> int:
        """Return gene length

        :return: gene length

        :raises ValueError: If start or stop are not defined in gene
        """
        if self.start is not None:
            if self.stop is not None:
                return self.stop - self.start + 1
            else:
                raise ValueError("Stop is not known")
        else:
            raise ValueError("Start is not known")

    @property
    def organism(self) -> Organism:
        """Return organism that Feature belongs to.

        :return: Organism of the feature
        """
        return self._organism

    @organism.setter
    def organism(self, organism: Organism):
        """Set the organism to the Feature

        :param organism: Organism belonging to the feature
        """
        if not isinstance(organism, Organism):
            raise TypeError(f'Expected type Organism, got {type(organism)}')
        self._organism = organism

    @property
    def contig(self) -> Contig:
        """Return contig that Feature belongs to.

        :return: Contig of the feature
        """
        return self._contig

    @contig.setter
    def contig(self, contig: Contig):
        """Set the contig to the Feature

        :param contig: Contig linked to the feature
        """
        if not isinstance(contig, Contig):
            raise TypeError(f'Expected type Contig, got {type(contig)}')
        self._contig = contig

    def fill_annotations(self, start: int, stop: int, strand: str, gene_type: str = "", name: str = "",
                         product: str = "", local_identifier: str = ""):
        """
        Fill general annotation for child classes

        :param start: Start position
        :param stop: Stop position
        :param strand: associated strand
        :param gene_type: Type of gene
        :param name: Name of the feature
        :param product: Associated product
        :param local_identifier: Identifier provided by the original file

        :raises TypeError: If attribute value does not correspond to the expected type
        :raises ValueError: If strand is not '+' or '-'
        """
        if not isinstance(start, int):
            raise TypeError("Start should be int")
        if not isinstance(stop, int):
            raise TypeError("Stop should be int")
        if not isinstance(strand, str):
            raise TypeError("Strand should be str")
        if not isinstance(gene_type, str):
            raise TypeError("Gene type should be str")
        if not isinstance(name, str):
            raise TypeError("Name should be str")
        if not isinstance(product, str):
            raise TypeError("Product should be str")
        if not isinstance(local_identifier, str):
            raise TypeError("Local identifier should be str")
        if strand not in ["+", "-"]:
            raise ValueError("Strand should be + or -")
        self.start = start
        self.stop = stop
        self.strand = strand
        self.type = gene_type
        self.product = product
        self.name = name
        self.local_identifier = local_identifier

    def fill_parents(self, organism: Organism = None, contig: Contig = None):
        """ Associate object to an organism and a contig

        :param organism: Parent organism
        :param contig: Parent contig
        """
        if organism is not None:
            # TODO test type
            self.organism = organism
            if contig is not None:
                self.contig = contig
        else:
            if contig is not None:
                self.contig = contig
            else:
                raise AssertionError("You should provide at least organism or contig")

    def add_sequence(self, sequence):
        """Add a sequence to feature

        :param sequence: Sequence corresponding to the feature

        :raise AssertionError: Sequence must be a string
        """
        assert isinstance(sequence, str), f"'str' type was expected but you provided a '{type(sequence)}' type object"
        self.dna = sequence


class RNA(Feature):
    """Save RNA from genome as an Object with some information for Pangenome

    :param rna_id: Identifier of the rna
    """

    def __init__(self, rna_id: str):
        super().__init__(rna_id)


class Gene(Feature):
    """Save gene from the genome as an Object with some information for Pangenome

    Methods:
    - fill_annotations: fills general annotation for the gene object and adds additional attributes such as
    position and genetic code.
    - Add_protein: adds the protein sequence corresponding to the translated gene to the object.

    Fields:
    - position: the position of the gene in the genome.
    - family: the family that the gene belongs to.
    - RGP: a set of resistance gene profiles associated with the gene.
    - genetic_code: the genetic code associated with the gene.
    - Protein: the protein sequence corresponding to the translated gene.
    """
    def __init__(self, gene_id: str):
        """Constructor method

        :param gene_id: Identifier of the gene
        """
        super().__init__(gene_id)
        self.position = None
        self._family = None
        self._RGP = None
        self.genetic_code = None
        self.protein = None

    @property
    def family(self):
        """Return GeneFamily that Gene belongs to.

        :return: Gene family of the gene
        :rtype: GeneFamily
        """
        return self._family

    @family.setter
    def family(self, family):
        """Set the GeneFamily blonging to the gene

        :param family: Gene family linked to the gene
        """
        from ppanggolin.geneFamily import GeneFamily
        if not isinstance(family, GeneFamily):
            raise TypeError(f'Expected type Organism, got {type(family)}')
        self._family = family

    @property
    def RGP(self):
        """Return the RGP that gene belongs to

        :return: RGP fo the Gene
        :rtype: Region
        """
        return self._RGP

    @RGP.setter
    def RGP(self, region):
        """Set the Region blonging to the gene

        :param region: Region linked to the gene
        """
        from ppanggolin.region import Region
        if not isinstance(region, Region):
            raise TypeError(f'Expected type Organism, got {type(region)}')
        self._RGP = region

    def fill_annotations(self, position: int = None, genetic_code: int = 11, **kwargs):
        """Fill Gene annotation provide by PPanGGOLiN dependencies

        :param position: Gene localization in genome
        :param genetic_code: Genetic code associated to gene
        :param kwargs: look at Feature.fill_annotations methods

        :raises TypeError: If position or genetic code value is not instance integers
        """
        super().fill_annotations(**kwargs)
        if position is not None and not isinstance(position, int):
            raise TypeError("position should be an integer")
        if not isinstance(genetic_code, int):
            raise TypeError("Genetic code should be an integer")
        self.position = position
        self.genetic_code = genetic_code

    def add_protein(self, protein: str):
        """Add a protein sequence corresponding to translated gene

        :param protein: Protein sequence

        :raise TypeError: Protein sequence must be a string
        """
        if not isinstance(protein, str):
            raise TypeError(f"'str' type was expected but you provided a '{type(protein)}' type object")
        self.protein = protein


class Contig:
    """
    Describe the contig content and some information
    Methods:
    - genes: Returns a list of gene objects present in the contig.
    - add_rna: Adds an RNA object to the contig.
    - add_gene: Adds a gene object to the contig.

    Fields:
    - name: Name of the contig.
    - is_circular: Boolean value indicating whether the contig is circular or not.
    - RNAs: Set of RNA annotations present in the contig.
    """

    def __init__(self, name: str, is_circular: bool = False):
        """Constructor method

        :param name: Name of the contig
        :param is_circular: saves if the contig is circular
        """
        self.name = name
        self.is_circular = is_circular
        self._rna_getter = set()  # Saving the rna annotations. We're not using them in the vast majority of cases.
        self._genes_getter = {}
        self._genes_position = []
        self._organism = None
        self._length = None

    def __str__(self) -> str:
        return self.name

    def __setitem__(self, start: int, gene: Gene):
        """ Set gene to Contig

        :param start: Start position of the gene
        :param gene: Gene object to add

        :raises TypeError: If the gene is not instance Gene
        :raises ValueError: If a gene in getter already exists at the start
        :raises AttributeError: If the gene position in the contig is not fill
        """
        # TODO look at change start for position

        if not isinstance(gene, Gene):
            raise TypeError(f"'Gene' type was expected but you provided a '{type(gene)}' type object")
        if start in self._genes_getter:
            raise ValueError(f"Gene with start position {start} already exists in the contig")
        if gene.position is None:
            raise AttributeError("The gene object needs to have its position in the contig filled before adding it")
        # Adding empty values.
        # They should be filled by the end of the parsing.
        # Doing this because genes are not always met in order.
        self._genes_position.extend([None] * (gene.position - len(self._genes_position) + 1))
        self._genes_position[gene.position] = gene
        self._genes_getter[gene.start] = gene

    # TODO define eq function

    @property
    def length(self):
        if self._length is None:
            logging.getLogger("PPanGGOLiN").warning("Contig length is unknown")
        return self._length

    @length.setter
    def length(self, contig_len: int):
        if not isinstance(contig_len, int):
            raise TypeError("Contig length is expected to be an integer")
        if contig_len < 0:
            raise ValueError("Contig length must be positive")
        self._length = contig_len

    def __len__(self):
        return self.length

    # retrieve gene by start position
    def __getitem__(self, position: int) -> Gene:
        """Get the gene for the given position

        :param position: Position of the gene in the contig

        :return:  Wanted gene for the position

        :raises TypeError: If position is not an integer
        """
        if not isinstance(position, int):
            raise TypeError(f"Expected type is int, given type was '{type(position)}'")
        try:
            return self._genes_position[position]
        except KeyError:
            raise KeyError("Position of the gene in the contig does not exist")

    def __delitem__(self, position):
        """Remove the gene for the given position in the contig

        :param position: Position of the gene in the contig

        :raises KeyError: Gene at the given position does not exist in the contig
        """
        if not isinstance(position, int):
            raise TypeError(f"Expected type is int, given type was '{type(position)}'")
        try:
            del self._genes_position[position]
        except KeyError:
            raise KeyError("Position of the gene in the contig does not exist")

    def add(self, gene: Gene):
        """Add a gene to the contig

        :param gene: Gene to add

        :raises TypeError: Region is not an instance Region
        """
        if not isinstance(gene, Gene):
            raise TypeError(f"Unexpected class / type for {type(gene)} when adding it to a contig")
        if gene.start is None:
            raise AttributeError(f'Gene {gene.name} is not fill with start')
        if gene.position is None:
            raise AttributeError(f'Gene {gene.name} is not fill with position')
        self[gene.start] = gene

    def get(self, position: int) -> Gene:
        """Get a gene by its position

        :param position: Position of the gene in the contig

        :return: Wanted gene

        :raises TypeError: Position is not an integer
        """
        if not isinstance(position, int):
            raise TypeError(f"Position to get gene must be an integer. The provided type was {type(position)}")
        gene = self[position]
        if gene is None:
            logging.getLogger("PPanGGOLiN").debug("Given position result with a None Gene")
        return gene

    def remove(self, position):
        """Remove a gene by its position

        :param position: Position of the gene in the contig

        :raises TypeError: Position is not an integer
        """
        if not isinstance(position, int):
            raise TypeError(f"Position to get gene must be an integer. The provided type was {type(position)}")
        del self[position]

    def get_genes(self, begin: int, end: int) -> List[Gene]:
        """Gets a list of genes within a range

        :param begin: Position of the first gene to retrieve
        :param end: Position of the last gene to not retrieve

        :return: List of genes between begin and end position

        :raises TypeError: If begin or end is not an integer
        :raises ValueError: If begin position is greater than end positon
        """
        if not isinstance(begin, int) or not isinstance(end, int):
            raise TypeError(f"Expected type is int, given type was '{type(begin)}, {type(end)}'")
        if end < begin:
            raise ValueError("End position is lower than begin position")
        else:
            return self._genes_position[begin: end]

    @property
    def number_of_genes(self) -> int:
        return len(self._genes_position)

    @property
    def genes(self) -> Generator[Gene, None, None]:
        """ Give the gene content of the contig

        :return: Generator of genes in contig
        """
        for gene in self._genes_position:
            if gene is not None:
                yield gene

    @property
    def organism(self) -> Organism:
        """Return organism that Feature belongs to.

        :return: Organism of the feature
        """
        return self._organism

    @organism.setter
    def organism(self, organism: Organism):
        """Set the organism belonging to the contig

        :param organism: Organism to set

        :raises TypeError: Given organism is not an instance Organism
        """
        if not isinstance(organism, Organism):
            raise TypeError(f'Expected type Organism, got {type(organism)}')
        self._organism = organism

    def add_rna(self, rna: RNA):
        """ Add RNA to contig

        :param rna: RNA object to add

        :raises TypeError: RNA is not instance RNA
        :raises KeyError: Another RNA with the same ID already exists in the contig
        """
        if not isinstance(rna, RNA):
            raise TypeError(f"'RNA' type was expected but you provided a '{type(rna)}' type object")
        if rna in self._rna_getter:
            raise KeyError(f"RNA with the id: {rna.ID} already exist in contig {self.name}")
        self._rna_getter.add(rna)

    @property
    def RNAs(self) -> Generator[RNA, None, None]:
        """Return all the RNA in the contig

        :return: Generator of RNA
        """
        yield from self._rna_getter

    @property
    def number_of_rnas(self) -> int:
        """Get the number of RNA in the contig
        """
        return len(self._rna_getter)


class Organism(MetaFeatures):
    """
    Describe the Genome content and some information

    Methods:
    - `families`: Returns a set of gene families present in the organism.
    - `genes`: Returns a generator to get genes in the organism.
    - `number_of_genes`: Returns the number of genes in the organism.
    - `contigs`: Returns the values in the contig dictionary from the organism.
    - `get_contig`: Gets the contig with the given identifier in the organism, adding it if it does not exist.
    - `_create_contig`: Creates a new contig object and adds it to the contig dictionary.
    - `mk_bitarray`: Produces a bitarray representing the presence/absence of gene families in the organism using the provided index.

    Fields:
    - `name`: Name of the organism.
    - `bitarray`: Bitarray representing the presence/absence of gene families in the organism.
    """

    def __init__(self, name: str):
        """Constructor Method

        :param name: Name of the genome
        """
        assert isinstance(name, str), "Organism name should be a string"
        assert name != "", "Organism name should not be empty"

        super().__init__()
        self.name = name
        self._contigs_getter = {}
        self._families = None
        self.bitarray = None

    def __str__(self):
        return self.name

    def _set_families(self):
        """Set the set of gene families belonging to organism
        """
        self._families = {gene.family for gene in self.genes}

    def __setitem__(self, name: str, contig: Contig):
        """ Set contig to the organism

        :param name: Name of the contig
        :param contig: Contig object to add in the organism

        :raises TypeError: If the contig is not instance Contig
        :raises TypeError: If the name is not instance string
        :raises KeyError: Contig with the given name already exist in the organism
        """

        if not isinstance(name, str):
            raise TypeError(f"Contig name should be a string. You provided a '{type(name)}' type object")
        if not isinstance(contig, Contig):
            raise TypeError(f"'Contig' type was expected but you provided a '{type(contig)}' type object")
        if name in self._contigs_getter:  # Add test if contig are equivalent when __eq__ method will be defined in Contig
            raise KeyError(f"Contig {contig.name} already in organism {self.name}")
        self._contigs_getter[contig.name] = contig
        contig.organism = self

    def __getitem__(self, name: str) -> Contig:
        """Get the contig for the given position

        :param name: Name of the contig

        :return:  Wanted contig for the given name

        :raises TypeError: If name is not a string
        :raises KeyError: Name does not exist in the organism
        """
        if not isinstance(name, str):
            raise TypeError(f"Expected type is string, given type was '{type(name)}'")
        try:
            return self._contigs_getter[name]
        except KeyError:
            raise KeyError(f"Contig with the name: {name} does not exist in the organism")

    def __delitem__(self, name):
        """Remove the contig for the given name

        :param name: Name of the contig

        :raises TypeError: If name is not a string
        :raises KeyError: Name does not exist in the organism
        """
        if not isinstance(name, int):
            raise TypeError(f"Expected type is int, given type was '{type(name)}'")
        try:
            del self._contigs_getter[name]
        except KeyError:
            raise KeyError("Position of the gene in the contig does not exist")

    def __len__(self):
        """ Get number of contigs in organism

        :return: Number of contigs in organism
        """
        return len(self._contigs_getter.keys())

    @property
    def families(self):
        """Return the gene families present in the organism

        :return: Generator of gene families
        :rtype: Generator[GeneFamily, None, None]
        """
        if self._families is None:
            self._set_families()
        yield from self._families

    def number_of_families(self) -> int:
        """Get the number of gene families in the organism

        :return: Number of gene families
        """
        if self._families is None:
            self._set_families()
        return len(self._families)

    @property
    def genes(self) -> Generator[Gene, None, None]:
        """Generator to get genes in the organism

        :return: Generator of genes
        """
        for contig in self.contigs:
            yield from contig.genes

    def number_of_genes(self) -> int:
        """ Get number of genes in the organism

        :return: Number of genes
        """
        return sum([contig.number_of_genes for contig in self.contigs])

    @property
    def contigs(self) -> Generator[Contig, None, None]:
        """ Generator of contigs in the organism

        :return: Values in contig dictionary from organism
        """
        yield from self._contigs_getter.values()

<<<<<<< HEAD
    @property
    def number_of_contigs(self) -> int:
        """ Get number of contigs in organism

        :return: Number of contigs in organism
        """
        return len(self._contigs_getter)

=======
>>>>>>> 5513cd74
    def add(self, contig: Contig):
        """Add a contig to organism

        :param: Contig to add in organism

        :raises KeyError: Contig with the given name already exist in the organism
        """
        assert isinstance(contig, Contig), f"Contig object is expected, given type was {type(contig)}"
        try:
            _ = self.get(contig.name)
        except KeyError:
            self[contig.name] = contig
        else:
            raise KeyError(f"Contig {contig.name} already in organism {self.name}")

    def get(self, name: str) -> Contig:
        """
        Get contig with the given identifier in the organism

        :param name: Contig identifier

        :return: The contig with the given identifier
        """
        return self[name]

    def remove(self, name: str) -> Contig:
        """
        Remove a contig with the given identifier in the organism

        :param name: Contig identifier

        :return: The contig with the given identifier
        """
        del self[name]

    def mk_bitarray(self, index: Dict[Organism, int], partition: str = 'all'):
        """Produces a bitarray representing the presence / absence of families in the organism using the provided index
        The bitarray is stored in the :attr:`bitarray` attribute and is a :class:`gmpy2.xmpz` type.

        :param partition: Filters partition
        :param index: The index computed by :func:`ppanggolin.pangenome.Pangenome.getIndex`

        :raises Exception: Partition is not recognized
        """
        self.bitarray = gmpy2.xmpz()  # pylint: disable=no-member
        if partition == 'all':
            logging.getLogger("PPanGGOLiN").debug("all")
            for fam in self.families:
                self.bitarray[index[fam]] = 1
        elif partition in ['shell', 'cloud']:
            logging.getLogger("PPanGGOLiN").debug("shell, cloud")
            for fam in self.families:
                if fam.named_partition == partition:
                    self.bitarray[index[fam]] = 1
        elif partition == 'accessory':
            logging.getLogger("PPanGGOLiN").debug("accessory")
            for fam in self.families:
                if fam.named_partition in ['shell', 'cloud']:
                    self.bitarray[index[fam]] = 1
        else:
            raise Exception("There is not any partition corresponding please report a github issue")<|MERGE_RESOLUTION|>--- conflicted
+++ resolved
@@ -657,7 +657,7 @@
         """
         yield from self._contigs_getter.values()
 
-<<<<<<< HEAD
+
     @property
     def number_of_contigs(self) -> int:
         """ Get number of contigs in organism
@@ -666,8 +666,7 @@
         """
         return len(self._contigs_getter)
 
-=======
->>>>>>> 5513cd74
+
     def add(self, contig: Contig):
         """Add a contig to organism
 
@@ -683,6 +682,7 @@
         else:
             raise KeyError(f"Contig {contig.name} already in organism {self.name}")
 
+ 
     def get(self, name: str) -> Contig:
         """
         Get contig with the given identifier in the organism
@@ -693,6 +693,7 @@
         """
         return self[name]
 
+
     def remove(self, name: str) -> Contig:
         """
         Remove a contig with the given identifier in the organism
@@ -702,6 +703,7 @@
         :return: The contig with the given identifier
         """
         del self[name]
+
 
     def mk_bitarray(self, index: Dict[Organism, int], partition: str = 'all'):
         """Produces a bitarray representing the presence / absence of families in the organism using the provided index
