#!/usr/bin/env python3
#coding:utf-8

#default libraries
import logging
from collections import Counter, defaultdict
import statistics

#installed libraries
from tqdm import tqdm
import tables

def geneDesc(orgLen, contigLen, IDLen, typeLen, nameLen, productLen):
    return {
            'organism':tables.StringCol(itemsize=orgLen),
            "contig":{
                    'name':tables.StringCol(itemsize=contigLen),
                    "is_circular":tables.BoolCol(dflt = False)
            },
            "gene":{
                'ID':tables.StringCol(itemsize=IDLen),
                'start':tables.UInt64Col(),
                'stop':tables.UInt64Col(),
                'strand':tables.StringCol(itemsize=1),
                'type':tables.StringCol(itemsize=typeLen),
                'position':tables.UInt32Col(),
                'name':tables.StringCol(itemsize=nameLen),
                'product':tables.StringCol(itemsize=productLen),
                'genetic_code':tables.UInt32Col(dflt = 11),
                'is_fragment':tables.BoolCol(dflt = False),
            }
            }

def getMaxLenAnnotations(pangenome):
    maxOrgLen = 1
    maxContigLen = 1
    maxGeneIDLen = 1
    maxNameLen = 1
    maxProductLen = 1
    maxTypeLen = 1
    for org in pangenome.organisms:
        if len(org.name) > maxOrgLen:
            maxOrgLen = len(org.name)
        for contig in org.contigs:
            if len(contig.name) > maxContigLen:
                maxContigLen = len(contig.name)
            for gene in contig.genes:
                if len(gene.ID) > maxGeneIDLen:
                    maxGeneIDLen = len(gene.ID)
                if len(gene.name) > maxNameLen:
                    maxNameLen = len(gene.name)
                if len(gene.product) > maxProductLen:
                    maxProductLen = len(gene.product)
                if len(gene.type) > maxTypeLen:
                    maxTypeLen = len(gene.type)
    return maxOrgLen, maxContigLen, maxGeneIDLen, maxTypeLen, maxNameLen, maxProductLen

def writeAnnotations(pangenome, h5f):
    """
        Function writing all of the pangenome's annotations
    """
    annotation = h5f.create_group("/","annotations","Annotations of the pangenome's organisms")
    geneTable = h5f.create_table(annotation, "genes", geneDesc(*getMaxLenAnnotations(pangenome)), expectedrows=len(pangenome.genes))
    nbRNA = 0
    for org in pangenome.organisms:
        for contig in org.contigs:
            nbRNA += len(contig.RNAs)
    rnaTable = h5f.create_table(annotation, "RNA",geneDesc(*getMaxLenAnnotations(pangenome)), expectedrows=nbRNA)
    rnaRow = rnaTable.row
    bar = tqdm(pangenome.organisms, unit="genome")
    geneRow = geneTable.row
    for org in bar:
        for contig in org.contigs:
            for gene in contig.genes:
                geneRow["organism"] = org.name
                geneRow["contig/name"] = contig.name
                geneRow["contig/is_circular"] = contig.is_circular#this should be somewhere else.
                geneRow["gene/ID"]= gene.ID
                geneRow["gene/start"] = gene.start
                geneRow["gene/stop"] = gene.stop
                geneRow["gene/strand"] = gene.strand
                geneRow["gene/type"] = gene.type
                geneRow["gene/position"] = gene.position
                geneRow["gene/name"] = gene.name
                geneRow["gene/product"] = gene.product
                geneRow["gene/is_fragment"] = gene.is_fragment
                geneRow["gene/genetic_code"] = gene.genetic_code
                geneRow.append()
            for rna in contig.RNAs:
                rnaRow["organism"] = org.name
                rnaRow["contig/name"] = contig.name
                rnaRow["contig/is_circular"] = contig.is_circular#this should be somewhere else.
                rnaRow["gene/ID"]= rna.ID
                rnaRow["gene/start"] = rna.start
                rnaRow["gene/stop"] = rna.stop
                rnaRow["gene/strand"] = rna.strand
                rnaRow["gene/type"] = rna.type
                rnaRow["gene/name"] = rna.name
                rnaRow["gene/product"] = rna.product
                rnaRow["gene/is_fragment"] = rna.is_fragment
    geneTable.flush()
    rnaTable.flush()
    bar.close()


def getGeneSequencesLen(pangenome):
    maxSeqLen = 1
    maxGeneIDLen = 1
    maxGeneType = 1
    for gene in pangenome.genes:
        if len(gene.dna) > maxSeqLen:
            maxSeqLen = len(gene.dna)
        if len(gene.ID) > maxGeneIDLen:
            maxGeneIDLen = len(gene.ID)
        if len(gene.type) > maxGeneType:
            maxGeneType = len(gene.type)
    return maxGeneIDLen, maxSeqLen, maxGeneType

def geneSequenceDesc(geneIDLen, geneSeqLen, geneTypeLen):
    return {
        "gene":tables.StringCol(itemsize=geneIDLen),
        "dna":tables.StringCol(itemsize=geneSeqLen),
        "type":tables.StringCol(itemsize=geneTypeLen)
    }

def writeGeneSequences(pangenome, h5f):
    geneSeq = h5f.create_table("/","geneSequences", geneSequenceDesc(*getGeneSequencesLen(pangenome)), expectedrows=len(pangenome.genes))
    geneRow = geneSeq.row
    bar = tqdm(pangenome.genes, unit = "gene")
    for gene in bar:
        geneRow["gene"] = gene.ID
        geneRow["dna"] = gene.dna
        geneRow["type"] = gene.type
        geneRow.append()
    geneSeq.flush()
    bar.close()


def geneFamDesc(maxNameLen, maxSequenceLength, maxPartLen):
     return {
        "name": tables.StringCol(itemsize = maxNameLen),
        "protein": tables.StringCol(itemsize=maxSequenceLength),
        "partition": tables.StringCol(itemsize=maxPartLen)
        }

def getGeneFamLen(pangenome):
    maxGeneFamNameLen = 1
    maxGeneFamSeqLen = 1
    maxPartLen = 1
    for genefam in pangenome.geneFamilies:
        if len(genefam.sequence) > maxGeneFamSeqLen:
            maxGeneFamSeqLen = len(genefam.sequence)
        if len(genefam.name) > maxGeneFamNameLen:
            maxGeneFamNameLen = len(genefam.name)
        if len(genefam.partition) > maxPartLen:
            maxPartLen = len(genefam.partition)
    return maxGeneFamNameLen, maxGeneFamSeqLen, maxPartLen

def writeGeneFamInfo(pangenome, h5f, force):
    """
        Writing a table containing the protein sequences of each family
    """
    if '/geneFamiliesInfo' in h5f and force is True:
        logging.getLogger().info("Erasing the formerly computed gene family representative sequences...")
        h5f.remove_node('/', 'geneFamiliesInfo')#erasing the table, and rewriting a new one.
    geneFamSeq = h5f.create_table("/","geneFamiliesInfo",geneFamDesc(*getGeneFamLen(pangenome)), expectedrows=len(pangenome.geneFamilies))

    row = geneFamSeq.row
    bar = tqdm( pangenome.geneFamilies, unit = "gene family")
    for fam in bar:
        row["name"] = fam.name
        row["protein"] = fam.sequence
        row["partition"] = fam.partition
        row.append()
    geneFamSeq.flush()
    bar.close()


def gene2famDesc(geneFamNameLen, geneIDLen):
    return {
        "geneFam": tables.StringCol(itemsize = geneFamNameLen),
        "gene":tables.StringCol(itemsize= geneIDLen)
        }

def getGene2famLen(pangenome):
    maxGeneFamName = 1
    maxGeneID = 1
    for geneFam in pangenome.geneFamilies:
        if len(geneFam.name)>maxGeneFamName:
            maxGeneFamName = len(geneFam.name)
        for gene in geneFam.genes:
            if len(gene.ID) > maxGeneID:
                maxGeneID = len(gene.ID)
    return maxGeneFamName, maxGeneID

def writeGeneFamilies(pangenome, h5f, force):
    """
        Function writing all of the pangenome's gene families
    """
    if '/geneFamilies' in h5f and force is True:
        logging.getLogger().info("Erasing the formerly computed gene family to gene associations...")
        h5f.remove_node('/', 'geneFamilies')#erasing the table, and rewriting a new one.
    geneFamilies = h5f.create_table("/", "geneFamilies",gene2famDesc(*getGene2famLen(pangenome)))
    geneRow = geneFamilies.row
    bar = tqdm(pangenome.geneFamilies, unit = "gene family")
    for geneFam in bar:
        for gene in geneFam.genes:
            geneRow["gene"] = gene.ID
            geneRow["geneFam"] = geneFam.name
            geneRow.append()
    geneFamilies.flush()
    bar.close()


def graphDesc(maxGeneIDLen):
    return {
            'geneTarget':tables.StringCol(itemsize = maxGeneIDLen),
            'geneSource':tables.StringCol(itemsize = maxGeneIDLen)
        }

def getGeneIDLen(pangenome):
    maxGeneLen = 1
    for gene in pangenome.genes:
        if len(gene.ID) > maxGeneLen:
            maxGeneLen=len(gene.ID)
    return maxGeneLen

def writeGraph(pangenome, h5f, force):
    #if we want to be able to read the graph without reading the annotations (because it is one of the most time consumming parts to read), it might be good to add the organism name in the table here.
    #for now, forcing the read of annotations.
    if '/edges' in h5f and force is True:
        logging.getLogger().info("Erasing the formerly computed edges")
        h5f.remove_node("/","edges")
    edgeTable = h5f.create_table("/","edges", graphDesc(getGeneIDLen(pangenome)), expectedrows=len(pangenome.edges))
    edgeRow = edgeTable.row
    bar = tqdm(pangenome.edges, unit = "edge")
    for edge in bar:
        for _, genePairs in edge.organisms.items():
            for gene1, gene2 in genePairs:
                edgeRow["geneTarget"] = gene1.ID
                edgeRow["geneSource"] = gene2.ID
                edgeRow.append()
    bar.close()
    edgeTable.flush()

def writeStatus(pangenome, h5f):
    if "/status" in h5f:#if statuses are already written
        statusGroup = h5f.root.status
    else:#else create the status group.
        statusGroup = h5f.create_group("/","status","Statuses of the pangenome's content")
    statusGroup._v_attrs.genomesAnnotated = True if pangenome.status["genomesAnnotated"] in ["Computed","Loaded","inFile"] else False
    statusGroup._v_attrs.geneSequences = True if pangenome.status["geneSequences"] in ["Computed","Loaded","inFile"] else False
    statusGroup._v_attrs.genesClustered = True if pangenome.status["genesClustered"] in ["Computed","Loaded","inFile"] else False
    statusGroup._v_attrs.geneFamilySequences = True if pangenome.status["geneFamilySequences"] in ["Computed","Loaded","inFile"] else False
    statusGroup._v_attrs.NeighborsGraph = True if pangenome.status["neighborsGraph"] in ["Computed","Loaded","inFile"] else False
    statusGroup._v_attrs.Partitionned = True if pangenome.status["partitionned"] in ["Computed","Loaded","inFile"] else False
    statusGroup._v_attrs.defragmented = True if pangenome.status["defragmented"] in ["Computed","Loaded","inFile"] else False
    statusGroup._v_attrs.predictedRGP = True if pangenome.status["predictedRGP"] in  ["Computed","Loaded","inFile"] else False

def writeInfo(pangenome, h5f):
    """ writes information and numbers to be eventually called with the 'info' submodule """
    if "/info" in h5f:
        infoGroup = h5f.root.info
    else:
        infoGroup = h5f.create_group("/","info","Informations about the pangenome's content")
    if pangenome.status["genomesAnnotated"] in ["Computed","Loaded"]:
        infoGroup._v_attrs.numberOfGenes = len(pangenome.genes)
        infoGroup._v_attrs.numberOfOrganisms = len(pangenome.organisms)
    if pangenome.status["genesClustered"] in ["Computed","Loaded"]:
        infoGroup._v_attrs.numberOfClusters = len(pangenome.geneFamilies)
    if pangenome.status["neighborsGraph"] in ["Computed","Loaded"]:
        infoGroup._v_attrs.numberOfEdges = len(pangenome.edges)
    if pangenome.status["partitionned"] in ["Computed","Loaded"]:
        namedPartCounter = Counter()
        subpartCounter = Counter()
        partDistribs = defaultdict(list)
        partSet = set()
        for fam in pangenome.geneFamilies:
            namedPartCounter[fam.namedPartition] +=1
            partDistribs[fam.namedPartition].append(len(fam.organisms) / len(pangenome.organisms))
            if fam.namedPartition == "shell":
                subpartCounter[fam.partition] +=1
            partSet.add(fam.partition)
<<<<<<< HEAD

=======
>>>>>>> 9b526158
        def getmean(arg):
            if len(arg) == 0:
                return 0
            else:
                return round(statistics.mean(arg),2)

        def getstdev(arg):
            if len(arg) == 0:
                return 0
            else:
                return round(statistics.stdev(arg),2)

        def getmax(arg):
            if len(arg) == 0:
                return 0
            else:
                return round(max(arg),2)

        def getmin(arg):
            if len(arg) == 0:
                return 0
            else:
                return round(min(arg),2)
        infoGroup._v_attrs.numberOfPersistent = namedPartCounter["persistent"]
        infoGroup._v_attrs.persistentStats = {"min":getmin(partDistribs["persistent"]), "max":getmax(partDistribs["persistent"]),"sd":getstdev(partDistribs["persistent"]), "mean":getmean(partDistribs["persistent"])}
        infoGroup._v_attrs.numberOfShell = namedPartCounter["shell"]
        infoGroup._v_attrs.shellStats = {"min":getmin(partDistribs["shell"]), "max":getmax(partDistribs["shell"]),"sd":getstdev(partDistribs["shell"]), "mean":getmean(partDistribs["shell"])}
        infoGroup._v_attrs.numberOfCloud = namedPartCounter["cloud"]
        infoGroup._v_attrs.cloudStats = {"min":getmin(partDistribs["cloud"]), "max":getmax(partDistribs["cloud"]),"sd":getstdev(partDistribs["cloud"]), "mean":getmean(partDistribs["cloud"])}
        infoGroup._v_attrs.numberOfPartitions = len(partSet)
        infoGroup._v_attrs.numberOfSubpartitions = subpartCounter

    infoGroup._v_attrs.parameters = pangenome.parameters#saving the pangenome parameters

def updateGeneFamPartition(pangenome, h5f):
    logging.getLogger().info("Updating gene families with partition information")
    table = h5f.root.geneFamiliesInfo
    bar = tqdm(range(table.nrows), unit = "gene family")
    for row in table:
        row["partition"] = pangenome.getGeneFamily(row["name"].decode()).partition
        row.update()
        bar.update()
    bar.close()

def updateGeneFragments(pangenome, h5f):
    """
        updates the annotation table with the fragmentation informations from the defrag pipeline
    """
    logging.getLogger().info("Updating annotations with fragment information")
    table = h5f.root.annotations.genes
    row = table.row
    bar =  tqdm(range(table.nrows), unit="gene")
    for row in table:
        row['gene/is_fragment'] = pangenome.getGene(row['gene/ID'].decode()).is_fragment
        bar.update()
    bar.close()


def ErasePangenome(pangenome, graph=False, geneFamilies = False):
    """ erases tables from a pangenome .h5 file """
    compressionFilter = tables.Filters(complevel=1, complib='blosc:lz4')
    h5f = tables.open_file(pangenome.file,"a", filters=compressionFilter)
    statusGroup = h5f.root.status

    if '/edges' in h5f and (graph or geneFamilies):
        logging.getLogger().info("Erasing the formerly computed edges")
        h5f.remove_node("/","edges")
        statusGroup._v_attrs.NeighborsGraph = False
        pangenome.status["neighborsGraph"] = "No"
    if '/geneFamilies' in h5f and geneFamilies:
        logging.getLogger().info("Erasing the formerly computed gene family to gene associations...")
        h5f.remove_node('/', 'geneFamilies')#erasing the table, and rewriting a new one.
        pangenome.status["defragmented"] = "No"
        pangenome.status["genesClustered"] = "No"
        statusGroup._v_attrs.defragmented = False
        statusGroup._v_attrs.genesClustered = False
    if '/geneFamiliesInfo' in h5f and geneFamilies:
        logging.getLogger().info("Erasing the formerly computed gene family representative sequences...")
        h5f.remove_node('/', 'geneFamiliesInfo')#erasing the table, and rewriting a new one.
        pangenome.status["partitionned"] = "No"
        pangenome.status["geneFamilySequences"] = "No"
        statusGroup._v_attrs.geneFamilySequences = False
        statusGroup._v_attrs.Partitionned = False
    h5f.close()

def writePangenome(pangenome, filename, force):
    """
        Writes or updates a pangenome file
        pangenome is the corresponding pangenome object, filename the h5 file and status what has been modified.
    """

    compressionFilter = tables.Filters(complevel=1, complib='blosc:lz4')#test the other compressors from blosc, this one was arbitrarily chosen.
    if pangenome.status["genomesAnnotated"] == "Computed":
        h5f = tables.open_file(filename,"w", filters=compressionFilter)
        logging.getLogger().info("Writing genome annotations...")
        writeAnnotations(pangenome, h5f)
        h5f.close()
    elif pangenome.status["genomesAnnotated"] in ["Loaded", "inFile"]:
        pass
    else:#if the pangenome is not Computed not Loaded, it's probably not really in a good state ( or something new was coded).
        raise NotImplementedError("Something REALLY unexpected and unplanned for happened here. Please post an issue on github with what you did to reach this error.")

    #from there, appending to existing file.
    h5f = tables.open_file(filename,"a", filters=compressionFilter)

    if pangenome.status["geneSequences"] == "Computed":
        logging.getLogger().info("writing the protein coding gene dna sequences")
        writeGeneSequences(pangenome, h5f)

    if pangenome.status["genesClustered"] == "Computed":
        logging.getLogger().info("Writing gene families and gene associations...")
        writeGeneFamilies(pangenome, h5f, force)
        logging.getLogger().info("Writing gene families information...")
        writeGeneFamInfo(pangenome, h5f, force)
        if pangenome.status["genomesAnnotated"] in ["Loaded", "inFile"] and pangenome.status["defragmented"] == "Computed":
            #if the annotations have not been computed in this run, and there has been a clustering with defragmentation, then the annotations can be updated
            updateGeneFragments(pangenome,h5f)
    if pangenome.status["neighborsGraph"] == "Computed":
        logging.getLogger().info("Writing the edges...")
        writeGraph(pangenome, h5f, force)

    if pangenome.status["partitionned"] == "Computed" and pangenome.status["genesClustered"] in ["Loaded","inFile"]:#otherwise it's been written already.
        updateGeneFamPartition(pangenome, h5f)

    writeStatus(pangenome, h5f)
    writeInfo(pangenome, h5f)

    h5f.close()
    logging.getLogger().info(f"Done writing the pangenome. It is in file : {filename}")<|MERGE_RESOLUTION|>--- conflicted
+++ resolved
@@ -281,10 +281,6 @@
             if fam.namedPartition == "shell":
                 subpartCounter[fam.partition] +=1
             partSet.add(fam.partition)
-<<<<<<< HEAD
-
-=======
->>>>>>> 9b526158
         def getmean(arg):
             if len(arg) == 0:
                 return 0
