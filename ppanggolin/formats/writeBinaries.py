#!/usr/bin/env python3
# coding:utf-8

# default libraries
import logging
from collections import Counter, defaultdict
import statistics
from typing import Tuple, Union
import pkg_resources

# installed libraries
from tqdm import tqdm
import tables
from gmpy2 import popcount

# local libraries
from ppanggolin.pangenome import Pangenome
from ppanggolin.formats.writeAnnotations import write_annotations, write_gene_sequences
from ppanggolin.formats.writeMetadata import write_metadata, erase_metadata, write_metadata_status
from ppanggolin.genome import Feature, Gene
from ppanggolin.formats.readBinaries import read_genedata, Genedata


<<<<<<< HEAD
def gene_desc(org_len, contig_name_len, id_len, max_local_id) -> dict:
    """
    Create a table to save gene-related information

    :param org_len: Maximum size of organism
    :param contig_name_len: Maximum size of contigs name
    :param id_len: Maximum size of gene ID

    :param max_local_id: Maximum size of gene local identifier

    :return: Formatted table
    """
    return {
        'organism': tables.StringCol(itemsize=org_len),
        "contig": {
            'name': tables.StringCol(itemsize=contig_name_len),
            "is_circular": tables.BoolCol(dflt=False),
            "length": tables.UInt32Col(),
        },
        "gene": {
            'ID': tables.StringCol(itemsize=id_len),
            'genedata_id': tables.UInt32Col(),
            'local': tables.StringCol(itemsize=max_local_id),
            'is_fragment': tables.BoolCol(dflt=False)
        }
    }

def genedata_desc(type_len, name_len, product_len):
    """
    Creates a table for gene-related data

    :param type_len: Maximum size of gene Type
    :param name_len: Maximum size of gene name
    :param product_len: Maximum size of gene product
    :return: Formatted table for gene metadata
    """
    return {
            'genedata_id': tables.UInt32Col(), 
            'start': tables.UInt32Col(),
            'stop': tables.UInt32Col(),
            'strand': tables.StringCol(itemsize=1),
            'gene_type': tables.StringCol(itemsize=type_len),
            'position': tables.UInt32Col(),
            'name': tables.StringCol(itemsize=name_len),
            'product': tables.StringCol(itemsize=product_len),
            'genetic_code': tables.UInt32Col(dflt=11),
    }


def get_max_len_annotations(pangenome: Pangenome) -> Tuple[int, int, int, int]:
    """
    Get the maximum size of each annotation information to optimize disk space

    :param pangenome: Annotated pangenome
    :return: maximum size of each annotation
    """
    max_org_len = 1
    max_contig_len = 1
    max_gene_id_len = 1
    max_local_id = 1
    for org in pangenome.organisms:
        if len(org.name) > max_org_len:
            max_org_len = len(org.name)
        for contig in org.contigs:
            if len(contig.name) > max_contig_len:
                max_contig_len = len(contig.name)
            for gene in contig.genes:
                if len(gene.ID) > max_gene_id_len:
                    max_gene_id_len = len(gene.ID)
                if len(gene.local_identifier) > max_local_id:
                    max_local_id = len(gene.local_identifier)
            for gene in contig.RNAs:
                if len(gene.ID) > max_gene_id_len:
                    max_gene_id_len = len(gene.ID)
                if len(gene.local_identifier) > max_local_id:
                    max_local_id = len(gene.local_identifier)

    return max_org_len, max_contig_len, max_gene_id_len, max_local_id


def get_max_len_genedata(pangenome: Pangenome) -> Tuple[int, int, int]:
    """
    Get the maximum size of each gene data information to optimize disk space

    :param pangenome: Annotated pangenome
    :return: maximum size of each annotation
    """
    max_name_len = 1
    max_product_len = 1
    max_type_len = 1
    for org in pangenome.organisms:
        for contig in org.contigs:
            for gene in contig.genes:
                if len(gene.name) > max_name_len:
                    max_name_len = len(gene.name)
                if len(gene.product) > max_product_len:
                    max_product_len = len(gene.product)
                if len(gene.type) > max_type_len:
                    max_type_len = len(gene.type)
            for gene in contig.RNAs:
                if len(gene.name) > max_name_len:
                    max_name_len = len(gene.name)
                if len(gene.product) > max_product_len:
                    max_product_len = len(gene.product)
                if len(gene.type) > max_type_len:
                    max_type_len = len(gene.type)

    return max_type_len, max_name_len, max_product_len


def get_genedata(gene:Feature) -> Tuple[int, str, str, int, str, str, int]:
    """
    Gets the genedata type of a Feature

    :param gene: a Feature
    :return: Tuple with a Feature associated data
    """
    position = None
    genetic_code = 11
    if gene.type == "CDS":
        position = gene.position
        genetic_code = gene.genetic_code
    return Genedata(gene.start, gene.stop, gene.strand, gene.type, position, gene.name,
                    gene.product, genetic_code)


def write_annotations(pangenome: Pangenome, h5f: tables.File, disable_bar: bool = False):
    """
    Function writing all the pangenome annotations

    :param pangenome: Annotated pangenome
    :param h5f: Pangenome HDF5 file
    :param disable_bar: Alow to disable progress bar
    """
    annotation = h5f.create_group("/", "annotations", "Annotations of the pangenome organisms")
    gene_table = h5f.create_table(annotation, "genes", gene_desc(*get_max_len_annotations(pangenome)),
                                  expectedrows=len(pangenome.genes))

    logging.getLogger().debug(f"Writing {len(pangenome.genes)} genes")

    genedata2gene = {}
    genedata_counter = 0

    gene_row = gene_table.row
    for org in tqdm(pangenome.organisms, total=pangenome.number_of_organisms(), unit="genome", disable=disable_bar):
        for contig in org.contigs:
            for gene in contig.genes + list(contig.RNAs):
                gene_row["organism"] = org.name
                gene_row["contig/name"] = contig.name
                gene_row["contig/is_circular"] = contig.is_circular
                gene_row["contig/length"] = contig.length
                gene_row["gene/ID"] = gene.ID
                gene_row["gene/is_fragment"] = gene.is_fragment
                if gene.type == "CDS":
                    gene_row["gene/local"] = gene.local_identifier
                genedata = get_genedata(gene)
                genedata_id = genedata2gene.get(genedata)
                if genedata_id is None:
                    genedata_id = genedata_counter
                    genedata2gene[genedata] = genedata_id
                    genedata_counter+=1
                gene_row["gene/genedata_id"] = genedata_id
                gene_row.append()
    gene_table.flush()

    genedata_table = h5f.create_table(annotation, "genedata", genedata_desc(*get_max_len_genedata(pangenome)),
                                     expectedrows=len(genedata2gene))
    logging.getLogger().debug(f"Writing {len(genedata2gene)} gene-related data (can be lower than the number of genes)")
    genedata_row = genedata_table.row
    for genedata, genedata_id in genedata2gene.items():
        genedata_row["genedata_id"] = genedata_id
        genedata_row["start"] = genedata.start
        genedata_row["stop"] = genedata.stop
        genedata_row["strand"] = genedata.strand
        genedata_row["gene_type"] = genedata.gene_type
        if genedata.gene_type == "CDS":
            genedata_row["position"] = genedata.position
            genedata_row["genetic_code"] = genedata.genetic_code
        genedata_row["name"] = genedata.name
        genedata_row["product"] = genedata.product
        genedata_row.append()
    genedata_table.flush()


def get_gene_sequences_len(pangenome: Pangenome) -> Tuple[int, int]:
    """
    Get the maximum size of gene sequences to optimize disk space
    :param pangenome: Annotated pangenome
    :return: maximum size of each annotation
    """
    max_gene_id_len = 1
    max_gene_type = 1
    for gene in pangenome.genes:
        if len(gene.ID) > max_gene_id_len:
            max_gene_id_len = len(gene.ID)
        if len(gene.type) > max_gene_type:
            max_gene_type = len(gene.type)
    return max_gene_id_len, max_gene_type


def gene_sequences_desc(gene_id_len, gene_type_len) -> dict:
    """
    Create table to save gene sequences
    :param gene_id_len: Maximum size of gene sequence identifier
    :param gene_type_len: Maximum size of gene type
    :return: Formated table
    """
    return {
        "gene": tables.StringCol(itemsize=gene_id_len),
        "seqid": tables.UInt32Col(),
        "type": tables.StringCol(itemsize=gene_type_len)
    }

def get_sequence_len(pangenome: Pangenome) -> int:
    """
    Get the maximum size of gene sequences to optimize disk space
    :param pangenome: Annotated pangenome
    :return: maximum size of each annotation
    """
    max_seq_len = 1
    for gene in pangenome.genes:
        if len(gene.dna) > max_seq_len:
            max_seq_len = len(gene.dna)
    return max_seq_len

def sequence_desc(max_seq_len: int) -> dict:
    """
    Table description to save sequences
    :param max_seq_len: Maximum size of gene type
    :return: Formated table
    """
    return {
        "seqid": tables.UInt32Col(),
        "dna": tables.StringCol(itemsize=max_seq_len)
    }

def write_gene_sequences(pangenome: Pangenome, h5f: tables.File, disable_bar: bool = False):
    """
    Function writing all the pangenome gene sequences
    :param pangenome: Pangenome with gene sequences
    :param h5f: Pangenome HDF5 file without sequences
    :param disable_bar: Disable progress bar
    """
    gene_seq = h5f.create_table("/", "geneSequences", gene_sequences_desc(*get_gene_sequences_len(pangenome)),
                                expectedrows=len(pangenome.genes))
    #process sequences to save them only once
    seq2seqid = {}
    id_counter = 0
    gene_row = gene_seq.row
    for gene in tqdm(sorted(pangenome.genes, key=lambda x: x.ID), total=pangenome.number_of_gene(), unit="gene", disable=disable_bar):
        curr_seq_id = seq2seqid.get(gene.dna)
        if curr_seq_id is None:
            curr_seq_id = id_counter
            seq2seqid[gene.dna] = id_counter
            id_counter+=1
        gene_row["gene"] = gene.ID
        gene_row["seqid"] = curr_seq_id
        gene_row["type"] = gene.type
        gene_row.append()
    gene_seq.flush()

    seq_table = h5f.create_table("/","sequences", sequence_desc(get_sequence_len(pangenome)),
                                 expectedrows=len(seq2seqid))

    seq_row = seq_table.row
    for seq, seqid in seq2seqid.items():
        seq_row["dna"] = seq
        seq_row["seqid"] = seqid
        seq_row.append()
    seq_table.flush()


=======
>>>>>>> e992a173
def gene_fam_desc(max_name_len: int, max_sequence_length: int, max_part_len: int) -> dict:
    """
    Create a formated table for gene families description

    :param max_name_len: Maximum size of gene family name
    :param max_sequence_length: Maximum size of gene family representing gene sequences
    :param max_part_len: Maximum size of gene family partition

    :return: Formated table
    """
    return {
        "name": tables.StringCol(itemsize=max_name_len),
        "protein": tables.StringCol(itemsize=max_sequence_length),
        "partition": tables.StringCol(itemsize=max_part_len)
    }


def get_gene_fam_len(pangenome: Pangenome) -> Tuple[int, int, int]:
    """
    Get maximum size of gene families information

    :param pangenome: Pangenome with gene families computed

    :return: Maximum size of each element
    """
    max_gene_fam_name_len = 1
    max_gene_fam_seq_len = 1
    max_part_len = 3
    for genefam in pangenome.gene_families:
        if len(genefam.sequence) > max_gene_fam_seq_len:
            max_gene_fam_seq_len = len(genefam.sequence)
        if len(genefam.name) > max_gene_fam_name_len:
            max_gene_fam_name_len = len(genefam.name)
        if len(genefam.partition) > max_part_len:
            max_part_len = len(genefam.partition)
    return max_gene_fam_name_len, max_gene_fam_seq_len, max_part_len


def write_gene_fam_info(pangenome: Pangenome, h5f: tables.File, force: bool = False, disable_bar: bool = False):
    """
    Writing a table containing the protein sequences of each family

    :param pangenome: Pangenome with gene families computed
    :param h5f: HDF5 file to write gene families
    :param force: force to write information if precedent information exist
    :param disable_bar: Disable progress bar
    """
    if '/geneFamiliesInfo' in h5f and force is True:
        logging.getLogger("PPanGGOLiN").info("Erasing the formerly computed gene family representative sequences...")
        h5f.remove_node('/', 'geneFamiliesInfo')  # erasing the table, and rewriting a new one.
    gene_fam_seq = h5f.create_table("/", "geneFamiliesInfo", gene_fam_desc(*get_gene_fam_len(pangenome)),
                                    expectedrows=pangenome.number_of_gene_families)

    row = gene_fam_seq.row
    for fam in tqdm(pangenome.gene_families, total=pangenome.number_of_gene_families,
                    unit="gene family", disable=disable_bar):
        row["name"] = fam.name
        row["protein"] = fam.sequence
        row["partition"] = fam.partition
        row.append()
    gene_fam_seq.flush()


def gene_to_fam_desc(gene_fam_name_len: int, gene_id_len: int) -> dict:
    """
    Create a formated table for gene in gene families information

    :param gene_fam_name_len: Maximum size of gene family names
    :param gene_id_len: Maximum sizez of gene identifier

    :return: formated table
    """
    return {
        "geneFam": tables.StringCol(itemsize=gene_fam_name_len),
        "gene": tables.StringCol(itemsize=gene_id_len)
    }


def get_gene_to_fam_len(pangenome: Pangenome):
    """
    Get maximum size of gene in gene families information

    :param pangenome: Pangenome with gene families computed

    :return: Maximum size of each element
    """
    max_gene_fam_name = 1
    max_gene_id = 1
    for family in pangenome.gene_families:
        if len(family.name) > max_gene_fam_name:
            max_gene_fam_name = len(family.name)
        for gene in family.genes:
            if len(gene.ID) > max_gene_id:
                max_gene_id = len(gene.ID)
    return max_gene_fam_name, max_gene_id


def write_gene_families(pangenome: Pangenome, h5f: tables.File, force: bool = False, disable_bar: bool = False):
    """
    Function writing all the pangenome gene families

    :param pangenome: pangenome with gene families computed
    :param h5f: HDF5 file to save pangenome with gene families
    :param force: Force to write gene families in hdf5 file if there is already gene families
    :param disable_bar: Disable progress bar
    """
    if '/geneFamilies' in h5f and force is True:
        logging.getLogger("PPanGGOLiN").info("Erasing the formerly computed gene family to gene associations...")
        h5f.remove_node('/', 'geneFamilies')  # erasing the table, and rewriting a new one.
    gene_families = h5f.create_table("/", "geneFamilies", gene_to_fam_desc(*get_gene_to_fam_len(pangenome)))
    gene_row = gene_families.row
    for family in tqdm(pangenome.gene_families, total=pangenome.number_of_gene_families, unit="gene family",
                       disable=disable_bar):
        for gene in family.genes:
            gene_row["gene"] = gene.ID
            gene_row["geneFam"] = family.name
            gene_row.append()
    gene_families.flush()


def graph_desc(max_gene_id_len):
    """
    Create a formated table for pangenome graph

    :param max_gene_id_len: Maximum size of gene id

    :return: formated table
    """
    return {
        'geneTarget': tables.StringCol(itemsize=max_gene_id_len),
        'geneSource': tables.StringCol(itemsize=max_gene_id_len)
    }


def get_gene_id_len(pangenome: Pangenome) -> int:
    """
    Get maximum size of gene id in pangenome graph

    :param pangenome: Pangenome with graph computed

    :return: Maximum size of gene id
    """
    max_gene_len = 1
    for gene in pangenome.genes:
        if len(gene.ID) > max_gene_len:
            max_gene_len = len(gene.ID)
    return max_gene_len


def write_graph(pangenome: Pangenome, h5f: tables.File, force: bool = False, disable_bar: bool = False):
    """
    Function writing the pangenome graph

    :param pangenome: pangenome with graph computed
    :param h5f: HDF5 file to save pangenome graph
    :param force: Force to write graph in hdf5 file if there is already one
    :param disable_bar: Disable progress bar
    """
    # TODO if we want to be able to read the graph without reading the annotations (because it's one of the most time
    #  consumming parts to read), it might be good to add the organism name in the table here.
    #  for now, forcing the read of annotations.
    if '/edges' in h5f and force is True:
        logging.getLogger("PPanGGOLiN").info("Erasing the formerly computed edges")
        h5f.remove_node("/", "edges")
    edge_table = h5f.create_table("/", "edges", graph_desc(get_gene_id_len(pangenome)),
                                  expectedrows=pangenome.number_of_edges)
    edge_row = edge_table.row
    for edge in tqdm(pangenome.edges, total=pangenome.number_of_edges, unit="edge", disable=disable_bar):
        for gene1, gene2 in edge.gene_pairs:
            edge_row["geneTarget"] = gene1.ID
            edge_row["geneSource"] = gene2.ID
            edge_row.append()
    edge_table.flush()


def rgp_desc(max_rgp_len, max_gene_len):
    """
    Create a formated table for region of genomic plasticity

    :param max_rgp_len: Maximum size of RGP
    :param max_gene_len: Maximum sizez of gene

    :return: formated table
    """
    return {
        'RGP': tables.StringCol(itemsize=max_rgp_len),
        'gene': tables.StringCol(itemsize=max_gene_len)
    }


def get_rgp_len(pangenome: Pangenome) -> Tuple[int, int]:
    """
    Get maximum size of region of genomic plasticity and gene

    :param pangenome: Pangenome with gene families computed

    :return: Maximum size of each element
    """
    max_gene_len = 1
    max_rgp_len = 1
    for region in pangenome.regions:
        for gene in region.genes:
            if len(gene.ID) > max_gene_len:
                max_gene_len = len(gene.ID)
        if len(region.name) > max_rgp_len:
            max_rgp_len = len(region.name)
    return max_rgp_len, max_gene_len


def write_rgp(pangenome: Pangenome, h5f: tables.File, force: bool = False, disable_bar: bool = False):
    """
    Function writing all the region of genomic plasticity in pangenome

    :param pangenome: pangenome with RGP computed
    :param h5f: HDF5 file to save pangenome with RGP
    :param force: Force to write gene families in hdf5 file if there is already RGP
    :param disable_bar: Disable progress bar
    """
    if '/RGP' in h5f and force is True:
        logging.getLogger("PPanGGOLiN").info("Erasing the formerly computer RGP")
        h5f.remove_node('/', 'RGP')

    rgp_table = h5f.create_table('/', 'RGP', rgp_desc(*get_rgp_len(pangenome)),
                                 expectedrows=sum([len(region) for region in pangenome.regions]))
    rgp_row = rgp_table.row
    for region in tqdm(pangenome.regions, total=pangenome.number_of_rgp, unit="region", disable=disable_bar):
        for gene in region.genes:
            rgp_row["RGP"] = region.name
            rgp_row["gene"] = gene.ID
            rgp_row.append()
    rgp_table.flush()


def spot_desc(max_rgp_len):
    """
    Create a formated table for hotspot

    :param max_rgp_len: Maximum size of RGP

    :return: formated table
    """
    return {
        'spot': tables.UInt32Col(),
        'RGP': tables.StringCol(itemsize=max_rgp_len)
    }


def get_spot_desc(pangenome: Pangenome) -> int:
    """
    Get maximum size of region of genomic plasticity in hotspot

    :param pangenome: Pangenome with gene families computed

    :return: Maximum size of each element
    """
    max_rgp_len = 1
    for spot in pangenome.spots:
        for region in spot.regions:
            if len(region.name) > max_rgp_len:
                max_rgp_len = len(region.name)
    return max_rgp_len


def write_spots(pangenome: Pangenome, h5f: tables.File, force: bool = False, disable_bar: bool = False):
    """
    Function writing all the pangenome hotspot

    :param pangenome: pangenome with spot computed
    :param h5f: HDF5 file to save pangenome with spot
    :param force: Force to write gene families in hdf5 file if there is already spot
    :param disable_bar: Disable progress bar
    """
    if '/spots' in h5f and force is True:
        logging.getLogger("PPanGGOLiN").info("Erasing the formerly computed spots")
        h5f.remove_node("/", "spots")

    spot_table = h5f.create_table("/", "spots", spot_desc(get_spot_desc(pangenome)),
                                  expectedrows=sum([len(spot) for spot in pangenome.spots]))
    spot_row = spot_table.row
    for spot in tqdm(pangenome.spots, total=pangenome.number_of_spots, unit="spot", disable=disable_bar):
        for region in spot.regions:
            spot_row["spot"] = spot.ID
            spot_row["RGP"] = region.name
            spot_row.append()
    spot_table.flush()


def mod_desc(gene_fam_name_len):
    """
    Create a formated table for hotspot

    :param gene_fam_name_len: Maximum size of gene families name

    :return: formated table
    """
    return {
        "geneFam": tables.StringCol(itemsize=gene_fam_name_len),
        "module": tables.UInt32Col(),
    }


def get_mod_desc(pangenome: Pangenome) -> int:
    """
    Get maximum size of gene families name in modules

    :param pangenome: Pangenome with modules computed

    :return: Maximum size of each element
    """
    max_fam_len = 1
    for mod in pangenome.modules:
        for fam in mod.families:
            if len(fam.name) > max_fam_len:
                max_fam_len = len(fam.name)
    return max_fam_len


def write_modules(pangenome: Pangenome, h5f: tables.File, force: bool = False, disable_bar: bool = False):
    """
    Function writing all the pangenome modules

    :param pangenome: pangenome with spot computed
    :param h5f: HDF5 file to save pangenome with spot
    :param force: Force to write gene families in hdf5 file if there is already spot
    :param disable_bar: Disable progress bar
    """
    if '/modules' in h5f and force is True:
        logging.getLogger("PPanGGOLiN").info("Erasing the formerly computed modules")
        h5f.remove_node("/", "modules")

    mod_table = h5f.create_table('/', 'modules', mod_desc(get_mod_desc(pangenome)),
                                 expectedrows=sum([len(mod) for mod in pangenome.modules]))
    mod_row = mod_table.row

    for mod in tqdm(pangenome.modules, total=pangenome.number_of_modules, unit="modules", disable=disable_bar):
        for fam in mod.families:
            mod_row["geneFam"] = fam.name
            mod_row["module"] = mod.ID
            mod_row.append()
    mod_table.flush()


def write_status(pangenome: Pangenome, h5f: tables.File):
    """
    Write pangenome status in HDF5 file

    :param pangenome: Pangenome object
    :param h5f: Pangenome file
    """
    if "/status" in h5f:  # if statuses are already written
        status_group = h5f.root.status
    else:  # else create the status group.
        status_group = h5f.create_group("/", "status", "Statuses of the pangenome content")
    status_group._v_attrs.genomesAnnotated = True if pangenome.status["genomesAnnotated"] in ["Computed", "Loaded",
                                                                                              "inFile"] else False
    status_group._v_attrs.geneSequences = True if pangenome.status["geneSequences"] in ["Computed", "Loaded",
                                                                                        "inFile"] else False
    status_group._v_attrs.genesClustered = True if pangenome.status["genesClustered"] in ["Computed", "Loaded",
                                                                                          "inFile"] else False
    status_group._v_attrs.geneFamilySequences = True if pangenome.status["geneFamilySequences"] in ["Computed",
                                                                                                    "Loaded",
                                                                                                    "inFile"] else False
    status_group._v_attrs.NeighborsGraph = True if pangenome.status["neighborsGraph"] in ["Computed", "Loaded",
                                                                                          "inFile"] else False
    status_group._v_attrs.Partitioned = True if pangenome.status["partitioned"] in ["Computed", "Loaded",
                                                                                    "inFile"] else False
    status_group._v_attrs.defragmented = True if pangenome.status["defragmented"] in ["Computed", "Loaded",
                                                                                      "inFile"] else False
    status_group._v_attrs.predictedRGP = True if pangenome.status["predictedRGP"] in ["Computed", "Loaded",
                                                                                      "inFile"] else False
    status_group._v_attrs.spots = True if pangenome.status["spots"] in ["Computed", "Loaded", "inFile"] else False
    status_group._v_attrs.modules = True if pangenome.status["modules"] in ["Computed", "Loaded", "inFile"] else False
    status_group._v_attrs.metadata = write_metadata_status(pangenome, h5f, status_group)
    status_group._v_attrs.version = pkg_resources.get_distribution("ppanggolin").version


def write_info(pangenome: Pangenome, h5f: tables.File):
    """
    Writes information and numbers to be eventually called with the 'info' submodule

    :param pangenome: Pangenome object with some information computed
    :param h5f: Pangenome file to save information
    """

    def getmean(arg: iter) -> float:
        """ Compute the mean of arguments if exist 0 else

        :param arg: list of values

        :return: return the mean
        """
        return 0 if len(arg) == 0 else round(statistics.mean(arg), 2)

    def getstdev(arg: iter) -> float:
        """ Compute the standard deviation of arguments if exist 0 else

        :param arg: list of values

        :return: return the sd
        """
        return 0 if len(arg) <= 1 else round(statistics.stdev(arg), 2)

    def getmax(arg: iter) -> float:
        """ Get the maximum of arguments if exist 0 else

        :param arg: list of values

        :return: return the maximum
        """
        return 0 if len(arg) == 0 else round(max(arg), 2)

    def getmin(arg: iter) -> float:
        """ Get the minimum of arguments if exist 0 else

        :param arg: list of values

        :return: return the minimum
        """
        return 0 if len(arg) == 0 else round(min(arg), 2)

    if "/info" in h5f:
        info_group = h5f.root.info
    else:
        info_group = h5f.create_group("/", "info", "Informations about the pangenome content")
    if pangenome.status["genomesAnnotated"] in ["Computed", "Loaded"]:
        info_group._v_attrs.numberOfGenes = pangenome.number_of_genes
        info_group._v_attrs.numberOfOrganisms = pangenome.number_of_organisms
    if pangenome.status["genesClustered"] in ["Computed", "Loaded"]:
        info_group._v_attrs.numberOfClusters = pangenome.number_of_gene_families
    if pangenome.status["neighborsGraph"] in ["Computed", "Loaded"]:
        info_group._v_attrs.numberOfEdges = pangenome.number_of_edges
    if pangenome.status["partitioned"] in ["Computed", "Loaded"]:
        named_part_counter = Counter()
        subpart_counter = Counter()
        part_distribs = defaultdict(list)
        part_set = set()
        for fam in pangenome.gene_families:
            named_part_counter[fam.named_partition] += 1
            part_distribs[fam.named_partition].append(fam.number_of_organisms / pangenome.number_of_organisms)
            if fam.named_partition == "shell":
                subpart_counter[fam.partition] += 1
            if fam.partition != "S_":
                part_set.add(fam.partition)

        info_group._v_attrs.numberOfPersistent = named_part_counter["persistent"]
        info_group._v_attrs.persistentStats = {"min": getmin(part_distribs["persistent"]),
                                               "max": getmax(part_distribs["persistent"]),
                                               "sd": getstdev(part_distribs["persistent"]),
                                               "mean": getmean(part_distribs["persistent"])}
        info_group._v_attrs.numberOfShell = named_part_counter["shell"]
        info_group._v_attrs.shellStats = {"min": getmin(part_distribs["shell"]), "max": getmax(part_distribs["shell"]),
                                          "sd": getstdev(part_distribs["shell"]),
                                          "mean": getmean(part_distribs["shell"])}
        info_group._v_attrs.numberOfCloud = named_part_counter["cloud"]
        info_group._v_attrs.cloudStats = {"min": getmin(part_distribs["cloud"]), "max": getmax(part_distribs["cloud"]),
                                          "sd": getstdev(part_distribs["cloud"]),
                                          "mean": getmean(part_distribs["cloud"])}
        info_group._v_attrs.numberOfPartitions = len(part_set)
        info_group._v_attrs.numberOfSubpartitions = subpart_counter
    if pangenome.status["predictedRGP"] in ["Computed", "Loaded"]:
        info_group._v_attrs.numberOfRGP = pangenome.number_of_rgp
    if pangenome.status["spots"] in ["Computed", "Loaded"]:
        info_group._v_attrs.numberOfSpots = pangenome.number_of_spots
    if pangenome.status["modules"] in ["Computed", "Loaded"]:
        info_group._v_attrs.numberOfModules = pangenome.number_of_modules
        info_group._v_attrs.numberOfFamiliesInModules = sum([len(mod) for mod in pangenome.modules])

    info_group._v_attrs.parameters = pangenome.parameters  # saving the pangenome parameters


def write_info_modules(pangenome: Pangenome, h5f: tables.File):
    """
    Writes more information about modules if computed by metrics subpackage

    :param pangenome: Pangenome object with some information computed
    :param h5f: Pangenome file to save information
    """

    def getmean(arg: iter) -> float:
        """ Compute the mean of arguments if exist 0 else

        :param arg: list of values

        :return: return the mean
        """
        return 0 if len(arg) == 0 else round(statistics.mean(arg), 2)

    def getstdev(arg: iter) -> float:
        """ Compute the standard deviation of arguments if exist 0 else

        :param arg: list of values

        :return: return the sd
        """
        return 0 if len(arg) <= 1 else round(statistics.stdev(arg), 2)

    def getmax(arg: iter) -> float:
        """ Get the maximum of arguments if exist 0 else

        :param arg: list of values

        :return: return the maximum
        """
        return 0 if len(arg) == 0 else round(max(arg), 2)

    def getmin(arg: iter) -> float:
        """ Get the minimum of arguments if exist 0 else

        :param arg: list of values

        :return: return the minimum
        """
        return 0 if len(arg) == 0 else round(min(arg), 2)

    if "/info" not in h5f:
        write_info(pangenome, h5f)
    info_group = h5f.root.info

    if pangenome.status["modules"] in ["Computed", "Loaded"]:
        def part_spec(part: str) -> list:
            """
            Get the list of module for a specific partition of pangenome

            :param part: pangenome partition name

            :return: list of module specific to partition
            """
            pangenome.compute_mod_bitarrays(part)
            return [popcount(module.bitarray) for module in pangenome.modules]

        mod_fam = [len(module) for module in pangenome.modules]
        info_group._v_attrs.StatOfFamiliesInModules = {"min": getmin(mod_fam),
                                                       "max": getmax(mod_fam),
                                                       "sd": getstdev(mod_fam),
                                                       "mean": getmean(mod_fam)}
        spec_pers = part_spec(part='persistent')
        spec_shell = part_spec(part='shell')
        spec_cloud = part_spec(part='cloud')
        info_group._v_attrs.PersistentSpecInModules = {"percent": round((sum(spec_pers) / sum(mod_fam)) * 100, 2),
                                                       "min": getmin(spec_pers),
                                                       "max": getmax(spec_pers),
                                                       "sd": getstdev(spec_pers),
                                                       "mean": getmean(spec_pers)}
        info_group._v_attrs.ShellSpecInModules = {"percent": round((sum(spec_shell) / sum(mod_fam)) * 100, 2),
                                                  "min": getmin(spec_shell),
                                                  "max": getmax(spec_shell),
                                                  "sd": getstdev(spec_shell),
                                                  "mean": getmean(spec_shell)}
        info_group._v_attrs.CloudSpecInModules = {"percent": round((sum(spec_cloud) / sum(mod_fam)) * 100, 2),
                                                  "min": getmin(spec_cloud),
                                                  "max": getmax(spec_cloud),
                                                  "sd": getstdev(spec_cloud),
                                                  "mean": getmean(spec_cloud)}
    else:
        raise Exception("Modules were not computed in your pangenome. Please see the module subcommand.")


def update_gene_fam_partition(pangenome: Pangenome, h5f: tables.File, disable_bar: bool = False):
    """
    Update the gene families table with partition information

    :param pangenome: Partitioned pangenome
    :param h5f: HDF5 file with gene families
    :param disable_bar: Allow to disable progress bar
    """
    logging.getLogger("PPanGGOLiN").info("Updating gene families with partition information")
    table = h5f.root.geneFamiliesInfo
    for row in tqdm(table, total=table.nrows, unit="gene family", disable=disable_bar):
        row["partition"] = pangenome.get_gene_family(row["name"].decode()).partition
        row.update()


def update_gene_fragments(pangenome: Pangenome, h5f: tables.File, disable_bar: bool = False):
    """
    Updates the annotation table with the fragmentation information from the defrag pipeline

    :param pangenome: Annotated pangenome
    :param h5f: HDF5 pangenome file
    :param disable_bar: Allow to disable progress bar
    """
    logging.getLogger("PPanGGOLiN").info("Updating annotations with fragment information")
    genedataid2genedata = read_genedata(h5f)

    table = h5f.root.annotations.genes
    for row in tqdm(table, total=table.nrows, unit="gene", disable=disable_bar):
        genedata_id = row['genedata_id']
        if genedataid2genedata[genedata_id].gene_type == 'CDS':
            row['is_fragment'] = pangenome.get_gene(row['ID'].decode()).is_fragment
            row.update()
    table.flush()


def erase_pangenome(pangenome: Pangenome, graph: bool = False, gene_families: bool = False, partition: bool = False,
                    rgp: bool = False, spots: bool = False, modules: bool = False,
                    metadata: bool = False, metatype: str = None, source: str = None):
    """
    Erases tables from a pangenome .h5 file

    :param pangenome: Pangenome
    :param graph: remove graph information
    :param gene_families: remove gene families information
    :param partition: remove partition information
    :param rgp: remove rgp information
    :param spots: remove spots information
    :param modules: remove modules information
    :param metadata: remove metadata information
    :param metatype:
    :param source:
    """
    try:
        if metadata and (metatype is None or source is None):
            raise AssertionError
    except AssertionError:
        raise AssertionError("To erase metadata. You should provide metatype and source")

    h5f = tables.open_file(pangenome.file, "a")
    status_group = h5f.root.status
    info_group = h5f.root.info

    if '/edges' in h5f and (graph or gene_families):
        logging.getLogger("PPanGGOLiN").info("Erasing the formerly computed edges")
        h5f.remove_node("/", "edges")
        status_group._v_attrs.NeighborsGraph = False
        pangenome.status["neighborsGraph"] = "No"
        h5f.del_node_attr(info_group, "numberOfEdges")
    if '/geneFamilies' in h5f and gene_families:
        logging.getLogger("PPanGGOLiN").info("Erasing the formerly computed gene family to gene associations...")
        h5f.remove_node('/', 'geneFamilies')  # erasing the table, and rewriting a new one.
        pangenome.status["defragmented"] = "No"
        pangenome.status["genesClustered"] = "No"
        status_group._v_attrs.defragmented = False
        status_group._v_attrs.genesClustered = False

        h5f.del_node_attr(info_group, "numberOfClusters")

    if '/geneFamiliesInfo' in h5f and gene_families:
        logging.getLogger("PPanGGOLiN").info("Erasing the formerly computed gene family representative sequences...")
        h5f.remove_node('/', 'geneFamiliesInfo')  # erasing the table, and rewriting a new one.
        pangenome.status["geneFamilySequences"] = "No"
        status_group._v_attrs.geneFamilySequences = False
        if partition:
            logging.getLogger("PPanGGOLiN").info("Erasing former partitions...")
            pangenome.status["partitioned"] = "No"
            status_group._v_attrs.Partitioned = False
            if 'Partitioned' in status_group._v_attrs._f_list():
                status_group._v_attrs.Partitioned = False

            h5f.del_node_attr(info_group, "numberOfPersistent")
            h5f.del_node_attr(info_group, "persistentStats")
            h5f.del_node_attr(info_group, "numberOfShell")
            h5f.del_node_attr(info_group, "shellStats")
            h5f.del_node_attr(info_group, "numberOfCloud")
            h5f.del_node_attr(info_group, "cloudStats")
            h5f.del_node_attr(info_group, "numberOfPartitions")
            h5f.del_node_attr(info_group, "numberOfSubpartitions")

    if '/RGP' in h5f and (gene_families or partition or rgp):
        logging.getLogger("PPanGGOLiN").info("Erasing the formerly computer RGP...")
        pangenome.status["predictedRGP"] = "No"
        status_group._v_attrs.predictedRGP = False
        h5f.remove_node("/", "RGP")

        h5f.del_node_attr(info_group, "numberOfRGP")

    if '/spots' in h5f and (gene_families or partition or rgp or spots):
        logging.getLogger("PPanGGOLiN").info("Erasing the formerly computed spots...")
        pangenome.status["spots"] = "No"
        status_group._v_attrs.spots = False
        h5f.remove_node("/", "spots")

        h5f.del_node_attr(info_group, "numberOfSpots")

    if '/modules' in h5f and (gene_families or partition or modules):
        logging.getLogger("PPanGGOLiN").info("Erasing the formerly computed modules...")
        pangenome.status["modules"] = "No"
        status_group._v_attrs.modules = False
        h5f.remove_node("/", "modules")

        h5f.del_node_attr(info_group, "numberOfModules")
        h5f.del_node_attr(info_group, "numberOfFamiliesInModules")
        for info in ['CloudSpecInModules', 'PersistentSpecInModules', 'ShellSpecInModules', 'numberOfFamiliesInModules',
                     'StatOfFamiliesInModules']:
            if info in info_group._v_attrs._f_list():
                h5f.del_node_attr(info_group, info)
    if '/metadata/' in h5f and metadata:
        erase_metadata(pangenome, h5f, status_group, metatype, source)

    h5f.close()


def write_pangenome(pangenome: Pangenome, filename, force: bool = False, disable_bar: bool = False):
    """
    Writes or updates a pangenome file

    :param pangenome: pangenome object
    :param filename: HDF5 file to save pangenome
    :param force: force to write on pangenome if information already exist
    :param disable_bar: Allow to disable progress bar
    """
    try:
        assert pangenome.status["genomesAnnotated"] in ["Computed", "Loaded", "inFile"]
    except AssertionError:
        raise AssertionError("Something REALLY unexpected and unplanned for happened here. "
                             "Please post an issue on github with what you did to reach this error.")

    if pangenome.status["genomesAnnotated"] in ["Computed", "Loaded", "inFile"]:
        if pangenome.status["genomesAnnotated"] == "Computed":
            compression_filter = tables.Filters(complevel=1, shuffle=True, bitshuffle=True, complib='blosc:zstd')
            h5f = tables.open_file(filename, "w", filters=compression_filter)
            logging.getLogger("PPanGGOLiN").info("Writing genome annotations...")

            write_annotations(pangenome, h5f, disable_bar=disable_bar)

            pangenome.status["genomesAnnotated"] = "Loaded"
            h5f.close()

    # from there, appending to existing file
    h5f = tables.open_file(filename, "a")

    if pangenome.status["geneSequences"] == "Computed":
        logging.getLogger("PPanGGOLiN").info("writing the protein coding gene dna sequences")
        write_gene_sequences(pangenome, h5f, disable_bar=disable_bar)
        pangenome.status["geneSequences"] = "Loaded"

    if pangenome.status["genesClustered"] == "Computed":
        logging.getLogger("PPanGGOLiN").info("Writing gene families and gene associations...")
        write_gene_families(pangenome, h5f, force, disable_bar=disable_bar)
        logging.getLogger("PPanGGOLiN").info("Writing gene families information...")
        write_gene_fam_info(pangenome, h5f, force, disable_bar=disable_bar)
        if pangenome.status["genomesAnnotated"] in ["Loaded", "inFile"] and \
                pangenome.status["defragmented"] == "Computed":
            # if the annotations have not been computed in this run,
            # and there has been a clustering with defragmentation, then the annotations can be updated
            update_gene_fragments(pangenome, h5f, disable_bar=disable_bar)
        pangenome.status["genesClustered"] = "Loaded"
    if pangenome.status["neighborsGraph"] == "Computed":
        logging.getLogger("PPanGGOLiN").info("Writing the edges...")
        write_graph(pangenome, h5f, force, disable_bar=disable_bar)
        pangenome.status["neighborsGraph"] = "Loaded"
    if pangenome.status["partitioned"] == "Computed" and \
            pangenome.status["genesClustered"] in ["Loaded", "inFile"]:  # otherwise, it's been written already.
        update_gene_fam_partition(pangenome, h5f, disable_bar=disable_bar)
        pangenome.status["partitioned"] = "Loaded"

    if pangenome.status['predictedRGP'] == "Computed":
        logging.getLogger("PPanGGOLiN").info("Writing Regions of Genomic Plasticity...")
        write_rgp(pangenome, h5f, force, disable_bar=disable_bar)
        pangenome.status['predictedRGP'] = "Loaded"

    if pangenome.status["spots"] == "Computed":
        logging.getLogger("PPanGGOLiN").info("Writing Spots of Insertion...")
        write_spots(pangenome, h5f, force, disable_bar=disable_bar)
        pangenome.status['spots'] = "Loaded"

    if pangenome.status["modules"] == "Computed":
        logging.getLogger("PPanGGOLiN").info("Writing Modules...")
        write_modules(pangenome, h5f, force, disable_bar=disable_bar)
        pangenome.status["modules"] = "Loaded"

    write_metadata(pangenome, h5f, disable_bar)

    write_status(pangenome, h5f)
    write_info(pangenome, h5f)

    h5f.close()
    logging.getLogger("PPanGGOLiN").info(f"Done writing the pangenome. It is in file : {filename}")<|MERGE_RESOLUTION|>--- conflicted
+++ resolved
@@ -21,281 +21,6 @@
 from ppanggolin.formats.readBinaries import read_genedata, Genedata
 
 
-<<<<<<< HEAD
-def gene_desc(org_len, contig_name_len, id_len, max_local_id) -> dict:
-    """
-    Create a table to save gene-related information
-
-    :param org_len: Maximum size of organism
-    :param contig_name_len: Maximum size of contigs name
-    :param id_len: Maximum size of gene ID
-
-    :param max_local_id: Maximum size of gene local identifier
-
-    :return: Formatted table
-    """
-    return {
-        'organism': tables.StringCol(itemsize=org_len),
-        "contig": {
-            'name': tables.StringCol(itemsize=contig_name_len),
-            "is_circular": tables.BoolCol(dflt=False),
-            "length": tables.UInt32Col(),
-        },
-        "gene": {
-            'ID': tables.StringCol(itemsize=id_len),
-            'genedata_id': tables.UInt32Col(),
-            'local': tables.StringCol(itemsize=max_local_id),
-            'is_fragment': tables.BoolCol(dflt=False)
-        }
-    }
-
-def genedata_desc(type_len, name_len, product_len):
-    """
-    Creates a table for gene-related data
-
-    :param type_len: Maximum size of gene Type
-    :param name_len: Maximum size of gene name
-    :param product_len: Maximum size of gene product
-    :return: Formatted table for gene metadata
-    """
-    return {
-            'genedata_id': tables.UInt32Col(), 
-            'start': tables.UInt32Col(),
-            'stop': tables.UInt32Col(),
-            'strand': tables.StringCol(itemsize=1),
-            'gene_type': tables.StringCol(itemsize=type_len),
-            'position': tables.UInt32Col(),
-            'name': tables.StringCol(itemsize=name_len),
-            'product': tables.StringCol(itemsize=product_len),
-            'genetic_code': tables.UInt32Col(dflt=11),
-    }
-
-
-def get_max_len_annotations(pangenome: Pangenome) -> Tuple[int, int, int, int]:
-    """
-    Get the maximum size of each annotation information to optimize disk space
-
-    :param pangenome: Annotated pangenome
-    :return: maximum size of each annotation
-    """
-    max_org_len = 1
-    max_contig_len = 1
-    max_gene_id_len = 1
-    max_local_id = 1
-    for org in pangenome.organisms:
-        if len(org.name) > max_org_len:
-            max_org_len = len(org.name)
-        for contig in org.contigs:
-            if len(contig.name) > max_contig_len:
-                max_contig_len = len(contig.name)
-            for gene in contig.genes:
-                if len(gene.ID) > max_gene_id_len:
-                    max_gene_id_len = len(gene.ID)
-                if len(gene.local_identifier) > max_local_id:
-                    max_local_id = len(gene.local_identifier)
-            for gene in contig.RNAs:
-                if len(gene.ID) > max_gene_id_len:
-                    max_gene_id_len = len(gene.ID)
-                if len(gene.local_identifier) > max_local_id:
-                    max_local_id = len(gene.local_identifier)
-
-    return max_org_len, max_contig_len, max_gene_id_len, max_local_id
-
-
-def get_max_len_genedata(pangenome: Pangenome) -> Tuple[int, int, int]:
-    """
-    Get the maximum size of each gene data information to optimize disk space
-
-    :param pangenome: Annotated pangenome
-    :return: maximum size of each annotation
-    """
-    max_name_len = 1
-    max_product_len = 1
-    max_type_len = 1
-    for org in pangenome.organisms:
-        for contig in org.contigs:
-            for gene in contig.genes:
-                if len(gene.name) > max_name_len:
-                    max_name_len = len(gene.name)
-                if len(gene.product) > max_product_len:
-                    max_product_len = len(gene.product)
-                if len(gene.type) > max_type_len:
-                    max_type_len = len(gene.type)
-            for gene in contig.RNAs:
-                if len(gene.name) > max_name_len:
-                    max_name_len = len(gene.name)
-                if len(gene.product) > max_product_len:
-                    max_product_len = len(gene.product)
-                if len(gene.type) > max_type_len:
-                    max_type_len = len(gene.type)
-
-    return max_type_len, max_name_len, max_product_len
-
-
-def get_genedata(gene:Feature) -> Tuple[int, str, str, int, str, str, int]:
-    """
-    Gets the genedata type of a Feature
-
-    :param gene: a Feature
-    :return: Tuple with a Feature associated data
-    """
-    position = None
-    genetic_code = 11
-    if gene.type == "CDS":
-        position = gene.position
-        genetic_code = gene.genetic_code
-    return Genedata(gene.start, gene.stop, gene.strand, gene.type, position, gene.name,
-                    gene.product, genetic_code)
-
-
-def write_annotations(pangenome: Pangenome, h5f: tables.File, disable_bar: bool = False):
-    """
-    Function writing all the pangenome annotations
-
-    :param pangenome: Annotated pangenome
-    :param h5f: Pangenome HDF5 file
-    :param disable_bar: Alow to disable progress bar
-    """
-    annotation = h5f.create_group("/", "annotations", "Annotations of the pangenome organisms")
-    gene_table = h5f.create_table(annotation, "genes", gene_desc(*get_max_len_annotations(pangenome)),
-                                  expectedrows=len(pangenome.genes))
-
-    logging.getLogger().debug(f"Writing {len(pangenome.genes)} genes")
-
-    genedata2gene = {}
-    genedata_counter = 0
-
-    gene_row = gene_table.row
-    for org in tqdm(pangenome.organisms, total=pangenome.number_of_organisms(), unit="genome", disable=disable_bar):
-        for contig in org.contigs:
-            for gene in contig.genes + list(contig.RNAs):
-                gene_row["organism"] = org.name
-                gene_row["contig/name"] = contig.name
-                gene_row["contig/is_circular"] = contig.is_circular
-                gene_row["contig/length"] = contig.length
-                gene_row["gene/ID"] = gene.ID
-                gene_row["gene/is_fragment"] = gene.is_fragment
-                if gene.type == "CDS":
-                    gene_row["gene/local"] = gene.local_identifier
-                genedata = get_genedata(gene)
-                genedata_id = genedata2gene.get(genedata)
-                if genedata_id is None:
-                    genedata_id = genedata_counter
-                    genedata2gene[genedata] = genedata_id
-                    genedata_counter+=1
-                gene_row["gene/genedata_id"] = genedata_id
-                gene_row.append()
-    gene_table.flush()
-
-    genedata_table = h5f.create_table(annotation, "genedata", genedata_desc(*get_max_len_genedata(pangenome)),
-                                     expectedrows=len(genedata2gene))
-    logging.getLogger().debug(f"Writing {len(genedata2gene)} gene-related data (can be lower than the number of genes)")
-    genedata_row = genedata_table.row
-    for genedata, genedata_id in genedata2gene.items():
-        genedata_row["genedata_id"] = genedata_id
-        genedata_row["start"] = genedata.start
-        genedata_row["stop"] = genedata.stop
-        genedata_row["strand"] = genedata.strand
-        genedata_row["gene_type"] = genedata.gene_type
-        if genedata.gene_type == "CDS":
-            genedata_row["position"] = genedata.position
-            genedata_row["genetic_code"] = genedata.genetic_code
-        genedata_row["name"] = genedata.name
-        genedata_row["product"] = genedata.product
-        genedata_row.append()
-    genedata_table.flush()
-
-
-def get_gene_sequences_len(pangenome: Pangenome) -> Tuple[int, int]:
-    """
-    Get the maximum size of gene sequences to optimize disk space
-    :param pangenome: Annotated pangenome
-    :return: maximum size of each annotation
-    """
-    max_gene_id_len = 1
-    max_gene_type = 1
-    for gene in pangenome.genes:
-        if len(gene.ID) > max_gene_id_len:
-            max_gene_id_len = len(gene.ID)
-        if len(gene.type) > max_gene_type:
-            max_gene_type = len(gene.type)
-    return max_gene_id_len, max_gene_type
-
-
-def gene_sequences_desc(gene_id_len, gene_type_len) -> dict:
-    """
-    Create table to save gene sequences
-    :param gene_id_len: Maximum size of gene sequence identifier
-    :param gene_type_len: Maximum size of gene type
-    :return: Formated table
-    """
-    return {
-        "gene": tables.StringCol(itemsize=gene_id_len),
-        "seqid": tables.UInt32Col(),
-        "type": tables.StringCol(itemsize=gene_type_len)
-    }
-
-def get_sequence_len(pangenome: Pangenome) -> int:
-    """
-    Get the maximum size of gene sequences to optimize disk space
-    :param pangenome: Annotated pangenome
-    :return: maximum size of each annotation
-    """
-    max_seq_len = 1
-    for gene in pangenome.genes:
-        if len(gene.dna) > max_seq_len:
-            max_seq_len = len(gene.dna)
-    return max_seq_len
-
-def sequence_desc(max_seq_len: int) -> dict:
-    """
-    Table description to save sequences
-    :param max_seq_len: Maximum size of gene type
-    :return: Formated table
-    """
-    return {
-        "seqid": tables.UInt32Col(),
-        "dna": tables.StringCol(itemsize=max_seq_len)
-    }
-
-def write_gene_sequences(pangenome: Pangenome, h5f: tables.File, disable_bar: bool = False):
-    """
-    Function writing all the pangenome gene sequences
-    :param pangenome: Pangenome with gene sequences
-    :param h5f: Pangenome HDF5 file without sequences
-    :param disable_bar: Disable progress bar
-    """
-    gene_seq = h5f.create_table("/", "geneSequences", gene_sequences_desc(*get_gene_sequences_len(pangenome)),
-                                expectedrows=len(pangenome.genes))
-    #process sequences to save them only once
-    seq2seqid = {}
-    id_counter = 0
-    gene_row = gene_seq.row
-    for gene in tqdm(sorted(pangenome.genes, key=lambda x: x.ID), total=pangenome.number_of_gene(), unit="gene", disable=disable_bar):
-        curr_seq_id = seq2seqid.get(gene.dna)
-        if curr_seq_id is None:
-            curr_seq_id = id_counter
-            seq2seqid[gene.dna] = id_counter
-            id_counter+=1
-        gene_row["gene"] = gene.ID
-        gene_row["seqid"] = curr_seq_id
-        gene_row["type"] = gene.type
-        gene_row.append()
-    gene_seq.flush()
-
-    seq_table = h5f.create_table("/","sequences", sequence_desc(get_sequence_len(pangenome)),
-                                 expectedrows=len(seq2seqid))
-
-    seq_row = seq_table.row
-    for seq, seqid in seq2seqid.items():
-        seq_row["dna"] = seq
-        seq_row["seqid"] = seqid
-        seq_row.append()
-    seq_table.flush()
-
-
-=======
->>>>>>> e992a173
 def gene_fam_desc(max_name_len: int, max_sequence_length: int, max_part_len: int) -> dict:
     """
     Create a formated table for gene families description
