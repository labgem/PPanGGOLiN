#!/usr/bin/env python3
# coding:utf-8

# default libraries
import logging
import sys

# installed libraries
from tqdm import tqdm
import tables

# local libraries
from ppanggolin.genome import Organism, Gene, RNA
from ppanggolin.region import Spot, Module


def get_number_of_organisms(pangenome):
    """ standalone function to get the number of organisms in a pan"""
    if hasattr(pangenome, "file"):
        filename = pangenome.file
    else:
        raise FileNotFoundError("The provided pangenome does not have an associated .h5 file")
    h5f = tables.open_file(filename, "r")
    annotations = h5f.root.annotations

    table = annotations.genes
    org_set = set()
    for org in read_chunks(table, column="organism"):
        org_set.add(org)
    h5f.close()
    return len(org_set)


def get_status(pangenome, pangenome_file):
    """
        Checks which elements are already present in the file.
    """
    h5f = tables.open_file(pangenome_file, "r")
    logging.getLogger().info("Getting the current pangenome status")
    status_group = h5f.root.status
    if status_group._v_attrs.genomesAnnotated:
        pangenome.status["genomesAnnotated"] = "inFile"
    if status_group._v_attrs.genesClustered:
        pangenome.status["genesClustered"] = "inFile"
    if status_group._v_attrs.geneSequences:
        pangenome.status["geneSequences"] = "inFile"
    if status_group._v_attrs.geneFamilySequences:
        pangenome.status["geneFamilySequences"] = "inFile"
    if status_group._v_attrs.NeighborsGraph:
        pangenome.status["neighborsGraph"] = "inFile"
<<<<<<< HEAD
    if status_group._v_attrs.Partitionned:
        pangenome.status["partitionned"] = "inFile"
=======
    if statusGroup._v_attrs.Partitioned:
        pangenome.status["partitioned"] = "inFile"
>>>>>>> 56818cc0

    if hasattr(status_group._v_attrs, "predictedRGP") and status_group._v_attrs.predictedRGP:
        pangenome.status["predictedRGP"] = "inFile"

    if hasattr(status_group._v_attrs, "spots") and status_group._v_attrs.spots:
        pangenome.status["spots"] = "inFile"

    if hasattr(status_group._v_attrs, "modules") and status_group._v_attrs.modules:
        pangenome.status["modules"] = "inFile"

    if "/info" in h5f:
        info_group = h5f.root.info
        pangenome.parameters = info_group._v_attrs.parameters
    h5f.close()


def read_chunks(table, column=None, chunk=10000):
    """
        Reading entirely the provided table (or column if specified) chunk per chunk to limit RAM usage.
    """
    for i in range(0, table.nrows, chunk):
        for row in table.read(start=i, stop=i + chunk, field=column):
            yield row


def get_gene_sequences_from_file(filename, file_obj, list_cds=None, add='', disable_bar=False):
    """
        Writes the CDS sequences of the Pangenome object to a File object that can be filtered or not by a list of CDS,
        and adds the eventual str 'add' in front of the identifiers
        Loads the sequences from a .h5 pangenome file
    """
    logging.getLogger().info("Extracting and writing CDS sequences from a .h5 pangenome file to a fasta file...")
    h5f = tables.open_file(filename, "r", driver_core_backing_store=0)
    table = h5f.root.geneSequences
    bar = tqdm(range(table.nrows), unit="gene", disable=disable_bar)
    list_cds = set(list_cds) if list_cds is not None else None
    for row in read_chunks(table,
                           chunk=20000):  # reading the table chunk per chunk otherwise RAM dies on big pangenomes
        name_cds = row["gene"].decode()
        if row["type"] == b"CDS" and (list_cds is None or name_cds in list_cds):
            file_obj.write('>' + add + name_cds + "\n")
            file_obj.write(row["dna"].decode() + "\n")
        bar.update()
    file_obj.flush()
    bar.close()
    h5f.close()


def launch_read_organism(args):
    return read_organism(*args)


def read_organism(pangenome, org_name, contig_dict, circular_contigs, link=False):
    org = Organism(org_name)
    gene, gene_type = (None, None)
    for contigName, geneList in contig_dict.items():
        contig = org.get_or_add_contig(contigName, is_circular=circular_contigs[contigName])
        for row in geneList:
            if link:  # if the gene families are already computed/loaded the gene exists.
                gene = pangenome.get_gene(row["ID"].decode())
            else:  # else creating the gene.
                gene_type = row["type"].decode()
                if gene_type == "CDS":
                    gene = Gene(row["ID"].decode())
                elif "RNA" in gene_type:
                    gene = RNA(row["ID"].decode())
            try:
                local = row["local"].decode()
            except ValueError:
                local = ""
            gene.fill_annotations(start=row["start"], stop=row["stop"], strand=row["strand"].decode(),
                                  gene_type=row["type"].decode(), name=row["name"].decode(),
                                  product=row["product"].decode(), local_identifier=local, position=row["position"],
                                  genetic_code=row["genetic_code"])
            gene.is_fragment = row["is_fragment"]
            gene.fill_parents(org, contig)
            if gene_type == "CDS":
                contig.add_gene(gene)
            elif "RNA" in gene_type:
                contig.add_rna(gene)
            else:
                raise Exception(f"A strange type '{gene_type}', which we do not know what to do with, was met.")
    pangenome.add_organism(org)


def read_graph(pangenome, h5f, disable_bar=False):
    table = h5f.root.edges

    if not pangenome.status["genomesAnnotated"] in ["Computed", "Loaded"] or \
            not pangenome.status["genesClustered"] in ["Computed", "Loaded"]:
        raise Exception("It's not possible to read the graph "
                        "if the annotations and the gene families have not been loaded.")

    bar = tqdm(range(table.nrows), unit="contig adjacency", disable=disable_bar)
    for row in read_chunks(table):
        source = pangenome.get_gene(row["geneSource"].decode())
        target = pangenome.get_gene(row["geneTarget"].decode())
        pangenome.add_edge(source, target)
        bar.update()
    bar.close()
    pangenome.status["neighborsGraph"] = "Loaded"


def read_gene_families(pangenome, h5f, disable_bar=False):
    table = h5f.root.gene_families

    link = True if pangenome.status["genomesAnnotated"] in ["Computed", "Loaded"] else False

    bar = tqdm(range(table.nrows), unit="gene", disable=disable_bar)
    for row in read_chunks(table):
        fam = pangenome.add_gene_family(row["geneFam"].decode())
        if link:  # linking if we have loaded the annotations
            gene_obj = pangenome.get_gene(row["gene"].decode())
        else:  # else, no
            gene_obj = Gene(row["gene"].decode())
        fam.add_gene(gene_obj)
        bar.update()
    bar.close()
    pangenome.status["genesClustered"] = "Loaded"


def read_gene_families_info(pangenome, h5f, disable_bar=False):
    table = h5f.root.geneFamiliesInfo

    bar = tqdm(range(table.nrows), unit="gene family", disable=disable_bar)
    for row in read_chunks(table):
        fam = pangenome.add_gene_family(row["name"].decode())
        fam.add_partition(row["partition"].decode())
        fam.add_sequence(row["protein"].decode())
        bar.update()
    bar.close()

    if h5f.root.status._v_attrs.Partitioned:
        pangenome.status["partitioned"] = "Loaded"
    if h5f.root.status._v_attrs.geneFamilySequences:
        pangenome.status["geneFamilySequences"] = "Loaded"


def read_gene_sequences(pangenome, h5f, disable_bar=False):
    if not pangenome.status["genomesAnnotated"] in ["Computed", "Loaded"]:
        raise Exception("It's not possible to read the pangenome gene dna sequences "
                        "if the annotations have not been loaded.")
    table = h5f.root.geneSequences

    bar = tqdm(range(table.nrows), unit="gene", disable=disable_bar)
    for row in read_chunks(table):
        gene = pangenome.get_gene(row['gene'].decode())
        gene.add_dna(row['dna'].decode())
        bar.update()
    bar.close()
    pangenome.status["geneSequences"] = "Loaded"


def read_rgp(pangenome, h5f, disable_bar=False):
    if not pangenome.status["genomesAnnotated"] in ["Computed", "Loaded"] or \
            not pangenome.status["genesClustered"] in ["Computed", "Loaded"]:
        raise Exception("It's not possible to read the RGP "
                        "if the annotations and the gene families have not been loaded.")
    table = h5f.root.RGP

    bar = tqdm(range(table.nrows), unit="gene", disable=disable_bar)
    for row in read_chunks(table):
        region = pangenome.get_or_add_region(row["RGP"].decode())
        region.append(pangenome.get_gene(row["gene"].decode()))
        bar.update()
    bar.close()
    # order the genes properly in the regions
    for region in pangenome.regions:
        region.genes = sorted(region.genes, key=lambda x: x.position)  # order the same way as on the contig
    pangenome.status["predictedRGP"] = "Loaded"


def read_spots(pangenome, h5f, disable_bar=False):
    table = h5f.root.spots
    bar = tqdm(range(table.nrows), unit="region", disable=disable_bar)
    spots = {}
    for row in read_chunks(table):
        curr_spot = spots.get(row["spot"])
        if curr_spot is None:
            curr_spot = Spot(row["spot"])
            spots[row["spot"]] = curr_spot
        curr_spot.add_region(pangenome.get_or_add_region(row["RGP"].decode()))
        curr_spot.spot_2_families()
        bar.update()
    bar.close()
    pangenome.add_spots(spots.values())
    pangenome.status["spots"] = "Loaded"


def read_modules(pangenome, h5f, disable_bar=False):
    if not pangenome.status["genesClustered"] in ["Computed", "Loaded"]:
        raise Exception("It's not possible to read the modules if the gene families have not been loaded.")
    table = h5f.root.modules
    bar = tqdm(range(table.nrows), unit="module", disable=disable_bar)
    modules = {}  # id2mod
    for row in read_chunks(table):
        curr_module = modules.get(row['module'])
        if curr_module is None:
            curr_module = Module(row['module'])
            modules[row["module"]] = curr_module
        curr_module.add_family(pangenome.get_gene_family(row['geneFam'].decode()))
        bar.update()
    bar.close()
    pangenome.add_modules(modules.values())
    pangenome.status["modules"] = "Loaded"


def read_annotation(pangenome, h5f, disable_bar=False):
    annotations = h5f.root.annotations

    table = annotations.genes
    bar = tqdm(range(table.nrows), unit="gene", disable=disable_bar)
    pangenome_dict = {}
    circular_contigs = {}
    for row in read_chunks(table):
        try:
            pangenome_dict[row["organism"].decode()][row["contig"]["name"].decode()].append(
                row["gene"])  # new gene, seen contig, seen org
        except KeyError:
            try:
                pangenome_dict[row["organism"].decode()][row["contig"]["name"].decode()] = [
                    row["gene"]]  # new contig, seen org
                circular_contigs[row["organism"].decode()][row["contig"]["name"].decode()] = \
                    row["contig"]["is_circular"]
            except KeyError:
                pangenome_dict[sys.intern(row["organism"].decode())] = {
                    row["contig"]["name"].decode(): [row["gene"]]}  # new org
                circular_contigs[row["organism"].decode()] = {
                    row["contig"]["name"].decode(): row["contig"]["is_circular"]}
        bar.update()
    bar.close()

    link = True if pangenome.status["genesClustered"] in ["Computed", "Loaded"] else False

    bar = tqdm(range(len(pangenome_dict)), unit="organism", disable=disable_bar)
    for orgName, contigDict in pangenome_dict.items():
        read_organism(pangenome, orgName, contigDict, circular_contigs[orgName], link)
        bar.update()
    bar.close()
    pangenome.status["genomesAnnotated"] = "Loaded"


def read_info(h5f):
    if "/info" in h5f:
        info_group = h5f.root.info

        print(f"Genes: {info_group._v_attrs['numberOfGenes']}")
        if "numberOfOrganisms" in info_group._v_attrs._f_list():
            print(f"Organisms: {info_group._v_attrs['numberOfOrganisms']}")
        if "numberOfClusters" in info_group._v_attrs._f_list():
            print(f"Families: {info_group._v_attrs['numberOfClusters']}")
        if "numberOfEdges" in info_group._v_attrs._f_list():
            print(f"Edges: {info_group._v_attrs['numberOfEdges']}")
        if 'numberOfCloud' in info_group._v_attrs._f_list():  # then all the others are there
            print(
                f"Persistent ({', '.join([key + ':' + str(round(val, 2)) for key, val in info_group._v_attrs['persistentStats'].items()])} ): "
                f"{info_group._v_attrs['numberOfPersistent']}")
            print(
                f"Shell ( {', '.join([key + ':' + str(round(val, 2)) for key, val in info_group._v_attrs['shellStats'].items()])} ): "
                f"{info_group._v_attrs['numberOfShell']}")
            print(
                f"Cloud ( {', '.join([key + ':' + str(round(val, 2)) for key, val in info_group._v_attrs['cloudStats'].items()])} ): "
                f"{info_group._v_attrs['numberOfCloud']}")
            print(f"Number of partitions: {info_group._v_attrs['numberOfPartitions']}")
            if info_group._v_attrs['numberOfPartitions'] != 3:
                for key, val in info_group._v_attrs['numberOfSubpartitions'].items():
                    print(f"Shell {key} : {val}")
        if 'genome_fluidity' in info_group._v_attrs._f_list():
            out = "Genomes fluidity: " + \
                  ", ".join(f"{subset}={round(value, 3)}" for subset, value in
                            info_group._v_attrs['genomes_fluidity'].items())
            print(out)
        if 'family_fluidity' in info_group._v_attrs._f_list():
            out = "Families fluidity: " + \
                  ", ".join(f"{subset}={round(value, 3)}" for subset, value in
                            info_group._v_attrs['families_fluidity'].items())
            print(out)
        if 'numberOfRGP' in info_group._v_attrs._f_list():
            print(f"RGPs: {info_group._v_attrs['numberOfRGP']}")
        if 'numberOfSpots' in info_group._v_attrs._f_list():
            print(f"Spots: {info_group._v_attrs['numberOfSpots']}")
        if 'numberOfModules' in info_group._v_attrs._f_list():
            if all(x in info_group._v_attrs._f_list() for x in ['CloudSpecInModules', 'ShellSpecInModules',
                                                                'numberOfFamiliesInModules']):
                read_modules_info(h5f)
            else:
                print(f"Modules: {info_group._v_attrs['numberOfModules']}")
                print(f"Families in Modules: {info_group._v_attrs['numberOfFamiliesInModules']}")
                # readModulesInfo(h5f)


def read_modules_info(h5f):
    if "/info" in h5f:
        info_group = h5f.root.info
        if all(x in info_group._v_attrs._f_list() for x in ['CloudSpecInModules', 'PersistentSpecInModules',
                                                            'ShellSpecInModules', 'numberOfFamiliesInModules',
                                                            'StatOfFamiliesInModules']):
            print(f"Modules: {info_group._v_attrs['numberOfModules']}")
            print(f"Number of Families in Modules: {info_group._v_attrs['numberOfFamiliesInModules']}")
            print(f"\tPercent of Families: persistent {info_group._v_attrs['PersistentSpecInModules']['percent']},"
                  f"shell {info_group._v_attrs['ShellSpecInModules']['percent']},"
                  f"cloud {info_group._v_attrs['CloudSpecInModules']['percent']}")
            print(f"Number of Families per Modules: "
                  f"min: {info_group._v_attrs['StatOfFamiliesInModules']['min']}, "
                  f"max: {info_group._v_attrs['StatOfFamiliesInModules']['max']}, "
                  f"sd: {info_group._v_attrs['StatOfFamiliesInModules']['sd']}, "
                  f"mean: {info_group._v_attrs['StatOfFamiliesInModules']['mean']}")


def read_parameters(h5f):
    if "/info" in h5f:
        info_group = h5f.root.info
        if "parameters" in info_group._v_attrs._f_list():
            for key, dic in info_group._v_attrs["parameters"].items():
                print(f"{key}")
                for key2, val in dic.items():
                    print(f"    {key2} : {val}")


def read_pangenome(pangenome, annotation=False, gene_families=False, graph=False, rgp=False, spots=False,
                   gene_sequences=False, modules=False, disable_bar=False):
    """
        Reads a previously written pan, with all of its parts, depending on what is asked,
        with regard to what is filled in the 'status' field of the hdf5 file.
    """
    if hasattr(pangenome, "file"):
        filename = pangenome.file
    else:
        raise FileNotFoundError("The provided pangenome does not have an associated .h5 file")
    h5f = tables.open_file(filename, "r")
    if annotation:
        if h5f.root.status._v_attrs.genomesAnnotated:
            logging.getLogger().info("Reading pangenome annotations...")
            read_annotation(pangenome, h5f, disable_bar=disable_bar)
        else:
            raise Exception(f"The pangenome in file '{filename}' has not been annotated, or has been improperly filled")
    if gene_sequences:
        if h5f.root.status._v_attrs.geneSequences:
            logging.getLogger().info("Reading pangenome gene dna sequences...")
            read_gene_sequences(pangenome, h5f, disable_bar=disable_bar)
        else:
            raise Exception(f"The pangenome in file '{filename}' does not have gene sequences, "
                            f"or has been improperly filled")

    if gene_families:
        if h5f.root.status._v_attrs.genesClustered:
            logging.getLogger().info("Reading pangenome gene families...")
            read_gene_families(pangenome, h5f, disable_bar=disable_bar)
            read_gene_families_info(pangenome, h5f, disable_bar=disable_bar)
        else:
            raise Exception(
                f"The pangenome in file '{filename}' does not have gene families, or has been improperly filled")
    if graph:
        if h5f.root.status._v_attrs.NeighborsGraph:
            logging.getLogger().info("Reading the neighbors graph edges...")
            read_graph(pangenome, h5f, disable_bar=disable_bar)
        else:
            raise Exception(
                f"The pangenome in file '{filename}' does not have graph information, or has been improperly filled")
    if rgp:
        if h5f.root.status._v_attrs.predictedRGP:
            logging.getLogger().info("Reading the RGP...")
            read_rgp(pangenome, h5f, disable_bar=disable_bar)
        else:
            raise Exception(
                f"The pangenome in file '{filename}' does not have RGP information, or has been improperly filled")
    if spots:
        if h5f.root.status._v_attrs.spots:
            logging.getLogger().info("Reading the spots...")
            read_spots(pangenome, h5f, disable_bar=disable_bar)
        else:
            raise Exception(
                f"The pangenome in file '{filename}' does not have spots information, or has been improperly filled")
    if modules:
        if h5f.root.status._v_attrs.modules:
            logging.getLogger().info("Reading the modules...")
            read_modules(pangenome, h5f, disable_bar=disable_bar)
        else:
            raise Exception(
                f"The pangenome in file '{filename}' does not have modules information, or has been improperly filled")
    h5f.close()


def check_pangenome_info(pangenome, need_annotations=False, need_families=False, need_graph=False,
                         need_partitions=False, need_rgp=False, need_spots=False, need_gene_sequences=False,
                         need_modules=False, disable_bar=False):
    """
    defines what needs to be read depending on what is needed, and automatically checks if the required elements
    have been computed with regard to the `pangenome.status`
    """
    annotation = False
    gene_families = False
    graph = False
    rgp = False
    spots = False
    gene_sequences = False
    modules = False

    # TODO Automate call if one need another
    if need_annotations:
        if pangenome.status["genomesAnnotated"] == "inFile":
            annotation = True
        elif not pangenome.status["genomesAnnotated"] in ["Computed", "Loaded"]:
            raise Exception("Your pangenome has no genes. See the 'annotate' subcommand.")
    if need_families:
        if pangenome.status["genesClustered"] == "inFile":
            gene_families = True
        elif not pangenome.status["genesClustered"] in ["Computed", "Loaded"]:
            raise Exception("Your pangenome has no gene families. See the 'cluster' subcommand.")
    if need_graph:
        if pangenome.status["neighborsGraph"] == "inFile":
            graph = True
        elif not pangenome.status["neighborsGraph"] in ["Computed", "Loaded"]:
            raise Exception("Your pangenome does not have a graph (no edges). See the 'graph' subcommand.")
<<<<<<< HEAD
    if need_partitions and pangenome.status["partitionned"] not in ["Computed", "Loaded", "inFile"]:
=======
    if needPartitions and pangenome.status["partitioned"] not in ["Computed", "Loaded", "inFile"]:
>>>>>>> 56818cc0
        raise Exception("Your pangenome has not been partitioned. See the 'partition' subcommand")
    if need_rgp:
        if pangenome.status["predictedRGP"] == "inFile":
            rgp = True
        elif not pangenome.status["predictedRGP"] in ["Computed", "Loaded"]:
            raise Exception(
                "Your pangenome  regions of genomic plasticity have not been predicted. See the 'rgp' subcommand")
    if need_spots:
        if pangenome.status["spots"] == "inFile":
            spots = True
        elif not pangenome.status["spots"] in ["Computed", "Loaded"]:
            raise Exception("Your pangenome spots of insertion have not been predicted. See the 'spot' subcommand")
    if need_gene_sequences:
        if pangenome.status["geneSequences"] == "inFile":
            gene_sequences = True
        elif not pangenome.status["geneSequences"] in ["Computed", "Loaded"]:
            raise Exception("Your pangenome does not include gene sequences. "
                            "This is possible only if you provided your own cluster file with the 'cluster' subcommand")

    if need_modules:
        if pangenome.status["modules"] == "inFile":
            modules = True
        elif not pangenome.status["modules"] in ["Computed", "Loaded"]:
            raise Exception("Your pangenome modules have not been predicted. See the 'module' subcommand")

    if annotation or gene_families or graph or rgp or spots or gene_sequences or modules:
        # if anything is true, else we need nothing.
        read_pangenome(pangenome, annotation=annotation, gene_families=gene_families, graph=graph, rgp=rgp, spots=spots,
                       gene_sequences=gene_sequences, modules=modules, disable_bar=disable_bar)<|MERGE_RESOLUTION|>--- conflicted
+++ resolved
@@ -48,13 +48,15 @@
         pangenome.status["geneFamilySequences"] = "inFile"
     if status_group._v_attrs.NeighborsGraph:
         pangenome.status["neighborsGraph"] = "inFile"
-<<<<<<< HEAD
-    if status_group._v_attrs.Partitionned:
-        pangenome.status["partitionned"] = "inFile"
-=======
-    if statusGroup._v_attrs.Partitioned:
+
+    if 'Partitionned' in status_group._v_attrs._f_list():
+        # Partitionned keep working with older version
+        if status_group._v_attrs.Partitionned:
+            status_group._v_attrs.Partitioned = True
+        del status_group._v_attrs.Partitionned
+
+    if status_group._v_attrs.Partitioned:
         pangenome.status["partitioned"] = "inFile"
->>>>>>> 56818cc0
 
     if hasattr(status_group._v_attrs, "predictedRGP") and status_group._v_attrs.predictedRGP:
         pangenome.status["predictedRGP"] = "inFile"
@@ -469,11 +471,7 @@
             graph = True
         elif not pangenome.status["neighborsGraph"] in ["Computed", "Loaded"]:
             raise Exception("Your pangenome does not have a graph (no edges). See the 'graph' subcommand.")
-<<<<<<< HEAD
-    if need_partitions and pangenome.status["partitionned"] not in ["Computed", "Loaded", "inFile"]:
-=======
-    if needPartitions and pangenome.status["partitioned"] not in ["Computed", "Loaded", "inFile"]:
->>>>>>> 56818cc0
+    if need_partitions and pangenome.status["partitioned"] not in ["Computed", "Loaded", "inFile"]:
         raise Exception("Your pangenome has not been partitioned. See the 'partition' subcommand")
     if need_rgp:
         if pangenome.status["predictedRGP"] == "inFile":
