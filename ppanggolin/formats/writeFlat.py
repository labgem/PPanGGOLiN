#!/usr/bin/env python3
#coding:utf-8

#default libraries
import argparse
from multiprocessing import Pool
from collections import Counter, defaultdict
import logging
import pkg_resources
from statistics import median
import os

#local libraries
from ppanggolin.pangenome import Pangenome
from ppanggolin.utils import write_compressed_or_not, mkOutdir
from ppanggolin.formats import checkPangenomeInfo, getGeneSequencesFromFile

#installed libraries
from tqdm import tqdm

#global variable to store the pangenome
pan = None

def writeJSONheader(json):
    json.write('{"directed": false, "multigraph": false,')
    json.write(' "graph": {')
    json.write(' "organisms": {')
    orgstr = []
    for org in pan.organisms:
        orgstr.append('"'+org.name+'": {')
        contigstr = []
        for contig in org.contigs:
            contigstr.append('"' + contig.name + '": {"is_circular": ' + ('true' if contig.is_circular else 'false')+'}')
        orgstr[-1] += ', '.join(contigstr) + "}"

    json.write(', '.join(orgstr) + "}")
    ##if other things are to be written such as the parameters, write them here
    json.write('},')

def writeJSONGeneFam(geneFam, json):
        json.write('{'+ f'"id": "{geneFam.name}", "nb_genes": {len(geneFam.genes)}, "partition": "{geneFam.namedPartition}", "subpartition": "{geneFam.partition}"')
        orgDict = {}
        name_counts = Counter()
        product_counts = Counter()
        length_counts = Counter()
        for gene in geneFam.genes:
            name_counts[gene.name] += 1
            product_counts[gene.product] += 1
            length_counts[gene.stop - gene.start] += 1
            try:
                orgDict[gene.organism][gene.contig].append(gene)
            except KeyError:
                try:
                    orgDict[gene.organism][gene.contig] = [gene]
                except KeyError:
                    orgDict[gene.organism] = {gene.contig : [gene]}
        json.write(f', "name": "{name_counts.most_common(1)[0][0]}", "product": "{product_counts.most_common(1)[0][0]}", "length": {length_counts.most_common(1)[0][0]}')
        json.write(', "organisms": {')
        orgstr = []
        for org in orgDict:
            orgstr.append('"' + org.name + '": {')
            contigstr = []
            for contig in orgDict[org]:
                contigstr.append('"' + contig.name + '": {')
                genestr = []
                for gene in orgDict[org][contig]:
                    genestr.append('"' + gene.ID + '": {' + f'"name": "{gene.name}", "product": "{gene.product}", "is_fragment": {"true" if gene.is_fragment else "false"}, "position": {gene.position}, "strand": "{gene.strand}", "end": {gene.stop}, "start": {gene.start}'+'}')
                contigstr[-1] += ", ".join(genestr) + "}"
            orgstr[-1] += ", ".join(contigstr) + "}"
        json.write(", ".join(orgstr) + "}}")

def writeJSONnodes(json):
    json.write('"nodes": [')
    famList = list(pan.geneFamilies)
    firstFam = famList[0]
    writeJSONGeneFam(firstFam, json)
    for geneFam in famList[1:]:
        json.write(', ')
        writeJSONGeneFam(geneFam, json)
    json.write(']')

def writeJSONedge(edge, json):
    json.write("{")
    json.write(f'"weight": {len(edge.genePairs)}, "source": "{edge.source.name}", "target": "{edge.target.name}"')
    json.write(', "organisms": {')
    orgstr = []
    for org in edge.getOrgDict():
        orgstr.append('"' + org.name + '": [')
        genepairstr = []
        for genepair in  edge.getOrgDict()[org]:
            genepairstr.append('{"source": "' + genepair[0].ID + '", "target": "' + genepair[1].ID + f'", "length": {genepair[0].start - genepair[1].stop}' + '}')
        orgstr[-1] += ', '.join(genepairstr) + ']'
    json.write(', '.join(orgstr) + "}}")

def writeJSONedges(json):
    json.write(', "links": [')
    edgelist = list(pan.edges)
    writeJSONedge(edgelist[0], json)
    for edge in edgelist[1:]:
        json.write(", ")
        writeJSONedge(edge, json)
    json.write(']')

def writeJSON(output, compress):
    logging.getLogger().info("Writing the json file for the pangenome graph...")
    outname = output + "/pangenomeGraph.json"
    with write_compressed_or_not(outname, compress) as json:
        writeJSONheader(json)
        writeJSONnodes(json)
        writeJSONedges(json)
        json.write("}")
    logging.getLogger().info(f"Done writing the json file : '{outname}'")

def writeGEXFheader(gexf, light):
    if not light:
        index = pan.getIndex()#has been computed already
    gexf.write('<?xml version="1.1" encoding="UTF-8"?>\n<gexf xmlns:viz="http://www.gexf.net/1.3draft/viz" xmlns="http://www.gexf.net/1.3draft" version="1.3">\n')
    gexf.write('  <graph mode="static" defaultedgetype="undirected">\n')
    gexf.write('    <attributes class="node" mode="static">\n')
    gexf.write('      <attribute id="0" title="nb_genes" type="long" />\n')
    gexf.write('      <attribute id="1" title="name" type="string" />\n')
    gexf.write('      <attribute id="2" title="product" type="string" />\n')
    gexf.write('      <attribute id="3" title="type" type="string" />\n')
    gexf.write('      <attribute id="4" title="partition" type="string" />\n')
    gexf.write('      <attribute id="5" title="subpartition" type="string" />\n')
    gexf.write('      <attribute id="6" title="partition_exact" type="string" />\n')
    gexf.write('      <attribute id="7" title="partition_soft" type="string" />\n')
    gexf.write('      <attribute id="8" title="length_avg" type="double" />\n')
    gexf.write('      <attribute id="9" title="length_med" type="long" />\n')
    gexf.write('      <attribute id="10" title="nb_organisms" type="long" />\n')
    if not light:
        for org, orgIndex in index.items():
            gexf.write(f'      <attribute id="{orgIndex + 12}" title="{org.name}" type="string" />\n')

    gexf.write('    </attributes>\n')
    gexf.write('    <attributes class="edge" mode="static">\n')
    gexf.write('      <attribute id="11" title="nb_genes" type="long" />\n')
    if not light:
        for org, orgIndex in index.items():
            gexf.write(f'      <attribute id="{orgIndex + len(index) + 12}" title="{org.name}" type="long" />\n')
    # gexf.write('      <attribute id="12" title="nb_organisms" type="long" />\n')#useless because it's the weight of the edge
    gexf.write('    </attributes>\n')
    gexf.write('    <meta>\n')
    gexf.write(f'      <creator>PPanGGOLiN {pkg_resources.get_distribution("ppanggolin").version}</creator>\n')
    gexf.write('    </meta>\n')

def writeGEXFnodes(gexf, light, soft_core = 0.95):
    gexf.write('    <nodes>\n')
    colors = {"persistent":'a="0" b="7" g="165" r="247"','shell':'a="0" b="96" g="216" r="0"', 'cloud':'a="0" b="255" g="222" r="121"'}
    if not light:
        index = pan.getIndex()

    for fam in pan.geneFamilies:
        name = Counter()
        product = Counter()
        gtype = Counter()
        l = []
        for gene in fam.genes:
            name[gene.name] +=1
            product[gene.product] += 1
            gtype[gene.type] += 1
            l.append(gene.stop - gene.start)

        gexf.write(f'      <node id="{fam.ID}" label="{fam.name}">\n')
        gexf.write(f'        <viz:color {colors[fam.namedPartition]} />\n')
        gexf.write(f'        <viz:size value="{len(fam.organisms)}" />\n')
        gexf.write(f'        <attvalues>\n')
        gexf.write(f'          <attvalue for="0" value="{len(fam.genes)}" />\n')
        gexf.write(f'          <attvalue for="1" value="{name.most_common(1)[0][0]}" />\n')
        gexf.write(f'          <attvalue for="2" value="{product.most_common(1)[0][0]}" />\n')
        gexf.write(f'          <attvalue for="3" value="{gtype.most_common(1)[0][0]}" />\n')
        gexf.write(f'          <attvalue for="4" value="{fam.namedPartition}" />\n')
        gexf.write(f'          <attvalue for="5" value="{fam.partition}" />\n')
        gexf.write(f'          <attvalue for="6" value="{"exact_accessory" if len(fam.organisms) != len(pan.organisms) else "exact_core"}" />\n')
        gexf.write(f'          <attvalue for="7" value="{"soft_core" if len(fam.organisms) > (len(pan.organisms)*soft_core) else "soft_accessory"}" />\n')
        gexf.write(f'          <attvalue for="8" value="{round(sum(l) / len(l),2)}" />\n')
        gexf.write(f'          <attvalue for="9" value="{ int(median(l))}" />\n')
        gexf.write(f'          <attvalue for="10" value="{len(fam.organisms)}" />\n')
        if not light:
            for org, genes in fam.getOrgDict().items():
                gexf.write(f'          <attvalue for="{index[org]+12}" value="{"|".join([ gene.ID for gene in genes])}" />\n')
        gexf.write(f'        </attvalues>\n')
        gexf.write(f'      </node>\n')
    gexf.write('    </nodes>\n')

def writeGEXFedges(gexf, light):
    gexf.write('    <edges>\n')
    edgeids = 0
    index = pan.getIndex()

    for edge in pan.edges:
        gexf.write(f'      <edge id="{edgeids}" source="{edge.source.ID}" target="{edge.target.ID}" weight="{len(edge.organisms)}">\n')
        gexf.write(f'        <viz:thickness value="{len(edge.organisms)}" />\n')
        gexf.write('        <attvalues>\n')
        gexf.write(f'          <attribute id="11" value="{len(edge.genePairs)}" />\n')
        if not light:
            for org, genes in edge.getOrgDict().items():
                gexf.write(f'          <attvalue for="{index[org]+len(index)+12}" value="{len(genes)}" />\n')
        gexf.write('        </attvalues>\n')
        gexf.write('      </edge>\n')
        edgeids+=1
    gexf.write('    </edges>\n')

def writeGEXFend(gexf):
    gexf.write("  </graph>")
    gexf.write("</gexf>")

def writeGEXF(output, light = True, soft_core = 0.95, compress=False):
    txt = "Writing the gexf file for the pangenome graph..."
    if light:
        txt = "Writing the light gexf file for the pangenome graph..."
    logging.getLogger().info(txt)
    outname = output + "/pangenomeGraph"
    outname += "_light" if light else ""
    outname += ".gexf"
    with write_compressed_or_not(outname,compress) as gexf:
        writeGEXFheader(gexf, light)
        writeGEXFnodes(gexf, light)
        writeGEXFedges(gexf, light)
        writeGEXFend(gexf)
    logging.getLogger().info(f"Done writing the gexf file : '{outname}'")

def writeMatrix(sep, ext, output, compress=False, geneNames = False):
    logging.getLogger().info(f"Writing the .{ext} file ...")
    outname = output + "/matrix." + ext
    with write_compressed_or_not(outname,compress) as matrix:

        index_org = {}
        default_dat = []
        for index, org in enumerate(pan.organisms):
            default_dat.append('0')
            index_org[org] = index

        matrix.write(sep.join(['"Gene"',#1
                                '"Non-unique Gene name"',#2
                                '"Annotation"',#3
                                '"No. isolates"',#4
                                '"No. sequences"',#5
                                '"Avg sequences per isolate"',#6
                                '"Accessory Fragment"',#7
                                '"Genome Fragment"',#8
                                '"Order within Fragment"',#9
                                '"Accessory Order with Fragment"',#10
                                '"QC"',#11
                                '"Min group size nuc"',#12
                                '"Max group size nuc"',#13
                                '"Avg group size nuc"']#14
                                +['"'+str(org)+'"' for org in pan.organisms])+"\n")#15
        default_genes = ['""'] * len(pan.organisms) if geneNames else ["0"] * len(pan.organisms)
        org_index = pan.getIndex()#should just return things
        for fam in pan.geneFamilies:
            genes = default_genes.copy()
            l = []
            product = Counter()
            for org, gene_list in fam.getOrgDict().items():
                genes[org_index[org]] = " ".join([ '"' + str(gene) + '"' for gene in gene_list]) if geneNames else str(len(gene_list))
                for gene in gene_list:
                    l.append(gene.stop - gene.start)
                    product[gene.product] +=1

            l = [ gene.stop - gene.start for gene in fam.genes ]
            matrix.write(sep.join(['"'+fam.name+'"',#1
                                    '"'+fam.namedPartition+'"',#2
                                    '"'+ str(product.most_common(1)[0][0])  +'"',#3
                                    '"' + str(len(fam.organisms)) + '"',#4
                                    '"' + str(len(fam.genes)) + '"',#5
                                    '"' + str(round(len(fam.genes)/len(fam.organisms),2)) + '"',#6
                                    '"NA"',#7
                                    '"NA"',#8
                                    '""',#9
                                    '""',#10
                                    '""',#11
                                    '"' + str(min(l)) + '"',#12
                                    '"' + str(max(l)) + '"',#13
                                    '"' + str(round(sum(l)/len(l),2)) + '"']#14
                                    +genes)+"\n")#15
    logging.getLogger().info(f"Done writing the matrix : '{outname}'")

def writeGenePresenceAbsence(output, compress=False):
    logging.getLogger().info(f"Writing the gene presence absence file ...")
    outname = output + "/gene_presence_absence.Rtab"
    with write_compressed_or_not(outname,compress) as matrix:
        index_org = {}
        default_dat = []
        for index, org in enumerate(pan.organisms):
            default_dat.append('0')
            index_org[org] = index

        matrix.write('\t'.join(['Gene']#14
                                +[str(org) for org in pan.organisms])+"\n")#15
        default_genes =  ["0"] * len(pan.organisms)
        org_index = pan.getIndex()#should just return things
        for fam in pan.geneFamilies:
            genes = default_genes.copy()
            for org in fam.organisms:
                genes[org_index[org]] = "1"

            matrix.write('\t'.join([fam.name]#14
                                    +genes)+"\n")#15
    logging.getLogger().info(f"Done writing the gene presence absence file : '{outname}'")

def writeStats(output, soft_core, dup_margin, compress=False):
    logging.getLogger().info("Writing pangenome statistics...")
    logging.getLogger().info("Writing statistics on persistent duplication...")
    single_copy_markers = set()#could use bitarrays if speed is needed
    with write_compressed_or_not(output + "/mean_persistent_duplication.tsv", compress) as outfile:
        outfile.write(f"#duplication_margin={round(dup_margin,3)}\n")
        outfile.write("\t".join(["persistent_family","duplication_ratio","mean_presence","is_single_copy_marker"]) + "\n")
        for fam in pan.geneFamilies:
            if fam.namedPartition == "persistent":
                mean_pres = len(fam.genes) / len(fam.organisms)
                nb_multi = 0
                for gene_list in fam.getOrgDict().values():
                    if len(gene_list) > 1:
                        nb_multi +=1
                dup_ratio = nb_multi / len(fam.organisms)
                is_SCM = False
                if dup_ratio < dup_margin:
                    is_SCM = True
                    single_copy_markers.add(fam)
                outfile.write("\t".join([fam.name,
                                         str(round(dup_ratio,3)),
                                         str(round(mean_pres,3)),
                                         str(is_SCM)]) + "\n")
    logging.getLogger().info("Done writing stats on persistent duplication")
    logging.getLogger().info("Writing genome per genome statistics (completeness and counts)...")
    soft = set()#could use bitarrays if speed is needed
    core = set()
    for fam in pan.geneFamilies:
        if len(fam.organisms) >= pan.number_of_organisms() * soft_core:
            soft.add(fam)
        if len(fam.organisms) == pan.number_of_organisms():
            core.add(fam)

    with write_compressed_or_not(output + "/organisms_statistics.tsv", compress) as outfile:
        outfile.write(f"#soft_core={round(soft_core,3)}\n")
        outfile.write(f"#duplication_margin={round(dup_margin,3)}\n")
        outfile.write("\t".join(["organism","nb_families","nb_persistent_families","nb_shell_families","nb_cloud_families","nb_exact_core","nb_soft_core","nb_genes","nb_persistent_genes","nb_shell_genes","nb_cloud_genes","nb_exact_core_genes","nb_soft_core_genes","completeness","nb_single_copy_markers"]) + "\n")

        for org in pan.organisms:
            fams = org.families
            nb_pers = 0
            nb_shell = 0
            nb_cloud = 0
            for fam in fams:
                if fam.namedPartition == "persistent":
                    nb_pers+=1
                elif fam.namedPartition == "shell":
                    nb_shell+=1
                else:
                    nb_cloud+=1

            nb_gene_pers = 0
            nb_gene_shell = 0
            nb_gene_soft = 0
            nb_gene_cloud = 0
            nb_gene_core = 0
            for gene in org.genes:
                if gene.family.namedPartition == "persistent":
                    nb_gene_pers +=1
                elif gene.family.namedPartition == "shell":
                    nb_gene_shell +=1
                else:
                    nb_gene_cloud += 1
                if gene.family in soft:
                    nb_gene_soft+=1
                    if gene.family in core:
                        nb_gene_core+=1
            completeness = "NA"
            if len(single_copy_markers) > 0:
                completeness = round((len(fams & single_copy_markers) / len(single_copy_markers))*100,2)
            outfile.write("\t".join(map(str,[org.name,
                                    len(fams),
                                    nb_pers,
                                    nb_shell,
                                    nb_cloud,
                                    len(core & fams),
                                    len(soft & fams),
                                    org.number_of_genes(),
                                    nb_gene_pers,
                                    nb_gene_shell,
                                    nb_gene_cloud,
                                    nb_gene_core,
                                    nb_gene_soft,
                                    completeness,
                                    len(fams & single_copy_markers)])) + "\n")

    logging.getLogger().info("Done writing genome per genome statistics")

def writeOrgFile(org, output, compress=False):
    with write_compressed_or_not(output + "/" + org.name + ".tsv",compress) as outfile:
        outfile.write("\t".join(["gene","contig","start","stop","strand","ori","family","nb_copy_in_org","partition","persistent_neighbors","shell_neighbors","cloud_neighbors"]) + "\n")
        for contig in org.contigs:
            for gene in contig.genes:
                nb_pers = 0
                nb_shell = 0
                nb_cloud = 0
                for neighbor in gene.family.neighbors:
                    if neighbor.namedPartition == "persistent":
                        nb_pers+=1
                    elif neighbor.namedPartition == "shell":
                        nb_shell+=1
                    else:
                        nb_cloud+=1
                outfile.write("\t".join(map(str,[gene.ID,
                                        contig.name,
                                        gene.start,
                                        gene.stop,
                                        gene.strand,
                                        "T" if (gene.name.upper() == "DNAA" or gene.product.upper() == "DNAA") else "F",
                                        gene.family.name,
                                        len(gene.family.getGenesPerOrg(org)),
                                        gene.family.namedPartition,
                                        nb_pers,
                                        nb_shell,
                                        nb_cloud
                                        ])) + "\n")

def writeProjections(output, compress=False):
    logging.getLogger().info("Writing the projection files...")
    outdir = output+"/projection"
    if not os.path.exists(outdir):
        os.makedirs(outdir)
    for org in pan.organisms:
        writeOrgFile(org, outdir, compress)
    logging.getLogger().info("Done writing the projection files")

def writeParts(output, soft_core, compress=False):
    logging.getLogger().info("Writing the list of gene families for each partitions...")
    if not os.path.exists(output + "/partitions"):
        os.makedirs(output + "/partitions")
    partSets = defaultdict(set)
    #initializing key, value pairs so that files exist even if they are empty
    for neededKey in ["undefined","soft_core","exact_core","exact_accessory","soft_accessory","persistent","shell","cloud"]:
        partSets[neededKey] = set()
    for fam in pan.geneFamilies:
        partSets[fam.namedPartition].add(fam.name)
        if fam.partition.startswith("S"):
            partSets[fam.partition].add(fam.name)
        if len(fam.organisms) >= len(pan.organisms) * soft_core:
            partSets["soft_core"].add(fam.name)
            if len(fam.organisms) == len(pan.organisms):
                partSets["exact_core"].add(fam.name)
            else:
                partSets["exact_accessory"].add(fam.name)
        else:
            partSets["soft_accessory"].add(fam.name)
            partSets["exact_accessory"].add(fam.name)

    for key, val in partSets.items():
        currKeyFile = open(output + "/partitions/" + key + ".txt","w")
        if len(val) > 0:
            currKeyFile.write('\n'.join(val) + "\n")
        currKeyFile.close()
    logging.getLogger().info("Done writing the list of gene families for each partition")

def writeGeneFamiliesTSV(output, compress=False):
    logging.getLogger().info("Writing the file providing the association between genes and gene families...")
    outname = output + "/gene_families.tsv"
    with write_compressed_or_not(outname,compress) as tsv:
        for fam in pan.geneFamilies:
            for gene in fam.genes:
            	tsv.write("\t".join([fam.name,gene.ID])+"\n")
    logging.getLogger().info(f"Done writing the file providing the association between genes and gene families : '{outname}'")
def writeFastaGenFam(output, compress=False):
    logging.getLogger().info("Writing the representative nucleic sequences of all the gene families...")
    outname = output + "/representative_gene_families.fna"
    with write_compressed_or_not(outname,compress) as fasta:
        getGeneSequencesFromFile(pan,fasta,[fam.name for fam in pan.geneFamilies])
    logging.getLogger().info(f"Done writing the representative nucleic sequences of all the gene families : '{outname}'")
def writeFastaProtFam(output, compress=False):
    logging.getLogger().info("Writing the representative proteic sequences of all the gene families...")
    outname = output + "/representative_gene_families.faa"
    with write_compressed_or_not(outname,compress) as fasta:
        bar = tqdm(range(pan.number_of_geneFamilies()),unit="prot families")
        for fam in list(pan.geneFamilies):
            fasta.write('>' +fam.name + "\n")
            fasta.write(fam.sequence + "\n")
            bar.update()
        bar.close()
    logging.getLogger().info(f"Done writing the representative proteic sequences of all the gene families : '{outname}'")

def writeGeneSequences(output, compress=False):
    logging.getLogger().info("Writing all the gene nucleic sequences...")
    outname = output + "/all_genes.fna"
    with write_compressed_or_not(outname,compress) as fasta:
        getGeneSequencesFromFile(pan,fasta)
    logging.getLogger().info(f"Done writing all the gene sequences : '{outname}'")

def writeFlatFiles(pangenome, output, cpu = 1, soft_core = 0.95, dup_margin = 0.05, csv=False, genePA = False, gexf = False, light_gexf = False, projection = False, stats = False, json = False, partitions=False, families_tsv = False, all_genes = False, all_prot_families = False, all_gene_families = False, compress = False):
    global pan
    pan = pangenome
    processes = []
    if any(x for x in [csv, genePA, gexf, light_gexf, projection, stats, json, partitions, families_tsv, all_genes, all_prot_families, all_gene_families]):
        #then it's useful to load the pangenome.
<<<<<<< HEAD
        checkPangenomeInfo(pan, needAnnotations=True, needFamilies=True, needGraph=True, needPartitions = True)
=======
        checkPangenomeInfo(pan, needAnnotations=True, needFamilies=True, needGraph=True)
        ex_partitionned = Exception("The provided pangenome has not been partitionned. This is not compatible with any of the following options : --light_gexf, --gexf, --csv, --partitions")
        ex_genesClustered =  Exception("The provided pangenome has not gene families. This is not compatible with any of the following options : --families_tsv --all_prot_families --all_gene_families")
        ex_genomesAnnotated =  Exception("The provided pangenome has no annotated sequences. This is not compatible with any of the following options : --all_genes")
        ex_geneSequences =  Exception("The provided pangenome has no gene sequences. This is not compatible with any of the following options : --all_genes, --all_gene_families")
        ex_geneFamilySequences = Exception("The provided pangenome has no gene families. This is not compatible with any of the following options : --all_prot_families, all_gene_families")
        if not pan.status["partitionned"] in ["Loaded","Computed"] and (light_gexf or gexf or csv or projection or partitions):#could allow to write the csv or genePA without partition...
            raise ex_partitionned
        if not pan.status["genesClustered"] in ["Loaded","Computed"] and (families_tsv):
            raise ex_genesClustered
        if not pan.status["genomesAnnotated"] in ["Loaded","Computed"] and (all_genes):
            raise ex_genomesAnnotated
        if not pan.status["geneSequences"] in ["inFile"] and (all_genes or all_gene_families):
            raise ex_geneSequences
        if not pan.status["geneFamilySequences"] in ["Loaded","Computed"] and (all_prot_families):
            raise ex_geneFamilySequences
>>>>>>> 4e7cbbc1
        pan.getIndex()#make the index because it will be used most likely
        with Pool(processes = cpu) as p:
            if csv:
                processes.append(p.apply_async(func = writeMatrix, args = (',', "csv", output, compress, True)))
            if genePA:
                processes.append(p.apply_async(func = writeGenePresenceAbsence, args = (output, compress)))
            if gexf:
                processes.append(p.apply_async(func = writeGEXF, args = (output, False, soft_core, compress)))
            if light_gexf:
                processes.append(p.apply_async(func = writeGEXF, args = (output, True, soft_core, compress)))
            if projection:
                processes.append(p.apply_async(func=writeProjections, args=(output, compress)))
            if stats:
                processes.append(p.apply_async(func=writeStats, args=(output, soft_core, dup_margin, compress)))
            if json:
                processes.append(p.apply_async(func=writeJSON, args=(output, compress)))
            if partitions:
                processes.append(p.apply_async(func=writeParts, args=(output, soft_core, compress)))
            if families_tsv:
                processes.append(p.apply_async(func=writeGeneFamiliesTSV, args=(output, compress)))
            if all_genes:
                processes.append(p.apply_async(func=writeGeneSequences, args=(output, compress)))
            if all_prot_families:
                processes.append(p.apply_async(func=writeFastaProtFam, args=(output, compress)))
            if all_gene_families:
                processes.append(p.apply_async(func=writeFastaGenFam, args=(output, compress)))
            for process in processes:
                process.get()#get all the results

def launch(args):
    mkOutdir(args.output, args.force)
    pangenome = Pangenome()
    pangenome.addFile(args.pangenome)
    writeFlatFiles(pangenome, args.output, args.cpu, args.soft_core, args.dup_margin, args.csv, args.Rtab, args.gexf, args.light_gexf, args.projection, args.stats, args.json, args.partitions, args.families_tsv, args.all_genes, args.all_prot_families, args.all_gene_families, args.compress)

def writeFlatSubparser(subparser):
    parser = subparser.add_parser("write", formatter_class=argparse.ArgumentDefaultsHelpFormatter)
    required = parser.add_argument_group(title = "Required arguments", description = "One of the following arguments is required :")
    required.add_argument('-p','--pangenome',  required=True, type=str, help="The pangenome .h5 file")
    required.add_argument('-o','--output', required=True, type=str, help="Output directory where the file(s) will be written")
    optional = parser.add_argument_group(title = "Optional arguments")
    optional.add_argument("--soft_core",required=False, default = 0.95, help = "Soft core threshold to use")
    optional.add_argument("--dup_margin", required=False, default=0.05, help = "minimum ratio of organisms in which the family must have multiple genes for it to be considered 'duplicated'")
    optional.add_argument("--gexf",required = False, action = "store_true", help = "write a gexf file with all the annotations and all the genes of each gene family")
    optional.add_argument("--light_gexf",required = False, action="store_true",help = "write a gexf file with the gene families and basic informations about them")
    optional.add_argument("--csv", required=False, action = "store_true",help = "csv file format as used by Roary, among others. The alternative gene ID will be the partition, if there is one")
    optional.add_argument("--Rtab", required=False, action = "store_true",help = "tabular file for the gene binary presence absence matrix")
    optional.add_argument("--projection", required=False, action = "store_true",help = "a csv file for each organism providing informations on the projection of the graph on the organism")
    optional.add_argument("--stats",required=False, action = "store_true",help = "tsv files with some statistics for each organism and for each gene family")
    optional.add_argument("--partitions", required=False, action = "store_true", help = "list of families belonging to each partition, with one file per partitions and one family per line")
    optional.add_argument("--compress",required=False, action="store_true",help="Compress the files in .gz")
    optional.add_argument("--json", required=False, action = "store_true", help = "Writes the graph in a json file format")
    optional.add_argument("--families_tsv", required=False, action = "store_true", help = "Write a tsv file providing the association between genes and gene families")
    optional.add_argument("--all_genes", required=False, action = "store_true", help = "Write all nucleotic CDS sequences")
    optional.add_argument("--all_prot_families", required=False, action = "store_true", help = "Write Write representative proteic sequences of all the gene families")
    optional.add_argument("--all_gene_families", required=False, action = "store_true", help = "Write representative nucleic sequences of all the gene families")
    return parser<|MERGE_RESOLUTION|>--- conflicted
+++ resolved
@@ -493,9 +493,6 @@
     processes = []
     if any(x for x in [csv, genePA, gexf, light_gexf, projection, stats, json, partitions, families_tsv, all_genes, all_prot_families, all_gene_families]):
         #then it's useful to load the pangenome.
-<<<<<<< HEAD
-        checkPangenomeInfo(pan, needAnnotations=True, needFamilies=True, needGraph=True, needPartitions = True)
-=======
         checkPangenomeInfo(pan, needAnnotations=True, needFamilies=True, needGraph=True)
         ex_partitionned = Exception("The provided pangenome has not been partitionned. This is not compatible with any of the following options : --light_gexf, --gexf, --csv, --partitions")
         ex_genesClustered =  Exception("The provided pangenome has not gene families. This is not compatible with any of the following options : --families_tsv --all_prot_families --all_gene_families")
@@ -512,7 +509,6 @@
             raise ex_geneSequences
         if not pan.status["geneFamilySequences"] in ["Loaded","Computed"] and (all_prot_families):
             raise ex_geneFamilySequences
->>>>>>> 4e7cbbc1
         pan.getIndex()#make the index because it will be used most likely
         with Pool(processes = cpu) as p:
             if csv:
