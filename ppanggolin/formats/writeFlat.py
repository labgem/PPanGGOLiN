#!/usr/bin/env python3
# coding:utf-8

# default libraries
import argparse
<<<<<<< HEAD
import logging
=======
import pdb
>>>>>>> c22f1931
from multiprocessing import get_context
from collections import Counter, defaultdict
from pathlib import Path
from typing import TextIO
import pkg_resources
from statistics import median, mean, stdev
import os

# local libraries
from ppanggolin.edge import Edge
from ppanggolin.geneFamily import GeneFamily
from ppanggolin.genome import Organism
from ppanggolin.pangenome import Pangenome
from ppanggolin.utils import write_compressed_or_not, mk_outdir, restricted_float
from ppanggolin.formats.readBinaries import check_pangenome_info

# global variable to store the pangenome
pan = Pangenome()  # TODO change to pangenome:Pangenome = Pangenome=() ?
needAnnotations = False
needFamilies = False
needGraph = False
needPartitions = False
needSpots = False
needRegions = False
needModules = False
needMetadata = False
metatype = False
ignore_err = False


def write_json_header(json: TextIO):
    """Write the header of json file to save graph

    :param json: file-like object, compressed or not
    """
    json.write('{"directed": false, "multigraph": false,')
    json.write(' "graph": {')
    json.write(' "organisms": {')
    orgstr = []
    for org in pan.organisms:
        orgstr.append('"' + org.name + '": {')
        contigstr = []
        for contig in org.contigs:
            contigstr.append(f'"{contig.name}": ' + '{"is_circular: ' +
                             ('true' if contig.is_circular else 'false') + '}')
        orgstr[-1] += ', '.join(contigstr) + "}"

    json.write(', '.join(orgstr) + "}")
    # if other things are to be written such as the parameters, write them here
    json.write('},')


def write_json_gene_fam(gene_fam: GeneFamily, json: TextIO):
    """Write the gene families corresponding to node graph in json file

    :param gene_fam: file-like object, compressed or not
    :param json: file-like object, compressed or not
    """
    json.write('{' + f'"id": "{gene_fam.name}", "nb_genes": {gene_fam.number_of_genes}, '
                     f'"partition": "{gene_fam.named_partition}", "subpartition": "{gene_fam.partition}"' + '}')
    org_dict = {}
    name_counts = Counter()
    product_counts = Counter()
    length_counts = Counter()
    for gene in gene_fam.genes:
        name_counts[gene.name] += 1
        product_counts[gene.product] += 1
        length_counts[gene.stop - gene.start] += 1
        try:
            org_dict[gene.organism][gene.contig].append(gene)
        except KeyError:
            try:
                org_dict[gene.organism][gene.contig] = [gene]
            except KeyError:
                org_dict[gene.organism] = {gene.contig: [gene]}

    json.write(f', "name": "{name_counts.most_common(1)[0][0]}", "product": "{product_counts.most_common(1)[0][0]}", '
               f'"length": {length_counts.most_common(1)[0][0]}')

    json.write(', "organisms": {')
    orgstr = []
    for org in org_dict:
        orgstr.append('"' + org.name + '": {')
        contigstr = []
        for contig in org_dict[org]:
            contigstr.append('"' + contig.name + '": {')
            genestr = []
            for gene in org_dict[org][contig]:
                identifier = gene.ID if gene.local_identifier == "" else gene.local_identifier
                genestr.append('"' + identifier + '": {' + f'"name": "{gene.name}", "product": "{gene.product}", '
                                                           f'"is_fragment": {"true" if gene.is_fragment else "false"},'
                                                           f' "position": {gene.position}, "strand": "{gene.strand}",'
                                                           f' "end": {gene.stop}, "start": {gene.start}' + '}')
            contigstr[-1] += ", ".join(genestr) + "}"
        orgstr[-1] += ", ".join(contigstr) + "}"
    json.write(", ".join(orgstr) + "}}")


def write_json_nodes(json: TextIO):
    """Write the node graph in json file

    :param json: file-like object, compressed or not
    """
    json.write('"nodes": [')
    fam_list = list(pan.gene_families)
    first_fam = fam_list[0]
    write_json_gene_fam(first_fam, json)
    for family in fam_list[1:]:
        json.write(', ')
        write_json_gene_fam(family, json)
    json.write(']')


def write_json_edge(edge: Edge, json: TextIO):
    """Write the edge graph in json file

    :param edge: file-like object, compressed or not
    :param json: file-like object, compressed or not
    """
    json.write("{")
    json.write(f'"weight": {len(edge.gene_pairs)}, "source": "{edge.source.name}", "target": "{edge.target.name}"')
    json.write(', "organisms": {')
    orgstr = []
    for org in edge.organisms:
        orgstr.append('"' + org.name + '": [')
        genepairstr = []
        for gene_pair in edge.get_organism_genes_pairs(org):
            genepairstr.append('{"source": "' + gene_pair[0].ID + '", "target": "' + gene_pair[
                1].ID + f'", "length": {gene_pair[0].start - gene_pair[1].stop}' + '}')
        orgstr[-1] += ', '.join(genepairstr) + ']'
    json.write(', '.join(orgstr) + "}}")


def write_json_edges(json):
    """Write the edge graph in json file

    :param json: file-like object, compressed or not
    """
    json.write(', "links": [')
    edge_list = list(pan.edges)
    write_json_edge(edge_list[0], json)
    for edge in edge_list[1:]:
        json.write(", ")
        write_json_edge(edge, json)
    json.write(']')


def write_json(output: Path, compress: bool = False):
    """Writes the graph in a json file format

    :param output: Path to output directory
    :param compress: Compress the file in .gz
    """
    logging.getLogger("PPanGGOLiN").info("Writing the json file for the pangenome graph...")
    outname = output / "pangenomeGraph.json"
    with write_compressed_or_not(outname, compress) as json:
        write_json_header(json)
        write_json_nodes(json)
        write_json_edges(json)
        json.write("}")
    logging.getLogger("PPanGGOLiN").info(f"Done writing the json file : '{outname.as_posix()}'")


def write_gexf_header(gexf: TextIO, light: bool = True):
    """Write the header of gexf file to save graph

    :param gexf: file-like object, compressed or not
    :param light: save the light version of the pangenome graph
    """
    index = None
    if not light:
        index = pan.get_org_index()  # has been computed already
    gexf.write('<?xml version="1.1" encoding="UTF-8"?>\n<gexf xmlns:viz="https://www.gexf.net/1.2draft/viz"'
               ' xmlns="https://www.gexf.net/1.2draft" version="1.2">\n')  # TODO update link
    gexf.write('  <graph mode="static" defaultedgetype="undirected">\n')
    gexf.write('    <attributes class="node" mode="static">\n')
    gexf.write('      <attribute id="0" title="nb_genes" type="long" />\n')
    gexf.write('      <attribute id="1" title="name" type="string" />\n')
    gexf.write('      <attribute id="2" title="product" type="string" />\n')
    gexf.write('      <attribute id="3" title="type" type="string" />\n')
    gexf.write('      <attribute id="4" title="partition" type="string" />\n')
    gexf.write('      <attribute id="5" title="subpartition" type="string" />\n')
    gexf.write('      <attribute id="6" title="partition_exact" type="string" />\n')
    gexf.write('      <attribute id="7" title="partition_soft" type="string" />\n')
    gexf.write('      <attribute id="8" title="length_avg" type="double" />\n')
    gexf.write('      <attribute id="9" title="length_med" type="long" />\n')
    gexf.write('      <attribute id="10" title="nb_organisms" type="long" />\n')

    if len(pan.spots):
        gexf.write('      <attribute id="12" title="spot" type="string" />\n')
    if len(pan.modules):
        gexf.write('      <attribute id="13" title="module" type="string" />\n')
    shift = 14

    source_fields = {m.source : m.fields for f in pan.gene_families if len(list(f.metadata)) > 0 for m in f.metadata}
    for source_metadata_families in pan.metadata_sources("families"):
        for field in source_fields[source_metadata_families]:
            gexf.write(f'      <attribute id="{shift}" title="{source_metadata_families}_{field}" type="string" />\n')
            shift += 1
    if not light:
<<<<<<< HEAD
        for org, org_idx in index.items():
            gexf.write(f'      <attribute id="{org_idx + 12}" title="{org.name}" type="string" />\n')
=======
        for org, orgIndex in index.items():
            gexf.write(f'      <attribute id="{orgIndex + shift}" title="{org.name}" type="string" />\n')
>>>>>>> c22f1931

    gexf.write('    </attributes>\n')
    gexf.write('    <attributes class="edge" mode="static">\n')
    gexf.write('      <attribute id="11" title="nb_genes" type="long" />\n')
    if not light:
<<<<<<< HEAD
        for org, org_idx in index.items():
            gexf.write(f'      <attribute id="{org_idx + len(index) + 12}" title="{org.name}" type="long" />\n')
=======
        for org, orgIndex in index.items():
            gexf.write(f'      <attribute id="{orgIndex + len(index) + shift}" title="{org.name}" type="long" />\n')
>>>>>>> c22f1931
    gexf.write('    </attributes>\n')
    gexf.write('    <meta>\n')
    gexf.write(f'      <creator>PPanGGOLiN {pkg_resources.get_distribution("ppanggolin").version}</creator>\n')
    gexf.write('    </meta>\n')

def write_gexf_nodes(gexf: TextIO, light: bool = True, soft_core: False = 0.95):
    """Write the node of pangenome graph in gexf file

    :param gexf: file-like object, compressed or not
    :param light: save the light version of the pangenome graph
    :param soft_core: Soft core threshold to use
    """
    index = None
    gexf.write('    <nodes>\n')
    colors = {"persistent": 'a="0" b="7" g="165" r="247"', 'shell': 'a="0" b="96" g="216" r="0"',
              'cloud': 'a="0" b="255" g="222" r="121"'}
    if not light:
        index = pan.get_org_index()

    for fam in pan.gene_families:
        name = Counter()
        product = Counter()
        gtype = Counter()
        lis = []
        for gene in fam.genes:
            name[gene.name] += 1
            product[gene.product.replace('&', 'and')] += 1
            gtype[gene.type] += 1
            lis.append(gene.stop - gene.start)

        gexf.write(f'      <node id="{fam.ID}" label="{fam.name}">\n')
        gexf.write(f'        <viz:color {colors[fam.named_partition]} />\n')
        gexf.write(f'        <viz:size value="{fam.number_of_organisms}" />\n')
        gexf.write('        <attvalues>\n')
        gexf.write(f'          <attvalue for="0" value="{fam.number_of_genes}" />\n')
        gexf.write(f'          <attvalue for="1" value="{name.most_common(1)[0][0]}" />\n')
        gexf.write(f'          <attvalue for="2" value="{product.most_common(1)[0][0]}" />\n')
        gexf.write(f'          <attvalue for="3" value="{gtype.most_common(1)[0][0]}" />\n')
        gexf.write(f'          <attvalue for="4" value="{fam.named_partition}" />\n')
        gexf.write(f'          <attvalue for="5" value="{fam.partition}" />\n')
        gexf.write(f'          <attvalue for="6" value="'
                   f'{"exact_accessory" if fam.number_of_organisms != pan.number_of_organisms() else "exact_core"}" />\n')
        gexf.write(f'          <attvalue for="7" value="'
                   f'{"soft_core" if fam.number_of_organisms >= (pan.number_of_organisms() * soft_core) else "soft_accessory"}"'
                   f' />\n')
        gexf.write(f'          <attvalue for="8" value="{round(sum(lis) / len(lis), 2)}" />\n')
        gexf.write(f'          <attvalue for="9" value="{int(median(lis))}" />\n')
<<<<<<< HEAD
        gexf.write(f'          <attvalue for="10" value="{fam.number_of_organisms}" />\n')
=======
        gexf.write(f'          <attvalue for="10" value="{len(fam.organisms)}" />\n')
        if len(pan.spots) > 0:
            str_spot = "|".join([str(s) for s in list(fam.spot)])
            gexf.write(f'      <attvalue for="12" value="{str_spot}"/>\n')
        if len(pan.modules) > 0:
            str_module = "|".join([str(m) for m in list(fam.modules)])
            gexf.write(f'      <attvalue for="13" value="{str_module}"/>\n')
        shift = 14
        source_fields = {m.source: m.fields for f in pan.gene_families if len(list(f.metadata)) > 0 for m in f.metadata}
        for source_metadata_families in pan.metadata_sources("families"):
            to_concat = defaultdict(list)
            for m in fam.metadata:
                if m.source == source_metadata_families:
                    for field in m.fields:
                        to_concat[field].append(str(m.get(field)))
            for field in source_fields[source_metadata_families]:
                concatenated_fields = '|'.join(to_concat[field])
                gexf.write(f'      <attvalue for="{shift}" value="{concatenated_fields}"/>\n')
                shift += 1
>>>>>>> c22f1931
        if not light:
            for org, genes in fam.get_org_dict().items():
                gexf.write(
                    f'          <attvalue for="'
                    f'{index[org] + shift}" '
                    f'value="{"|".join([gene.ID if gene.local_identifier == "" else gene.local_identifier for gene in genes])}" />\n')
        gexf.write('        </attvalues>\n')
        gexf.write('      </node>\n')
    gexf.write('    </nodes>\n')


def write_gexf_edges(gexf: TextIO, light: bool = True):
    """Write the edge of pangenome graph in gexf file

    :param gexf: file-like object, compressed or not
    :param light: save the light version of the pangenome graph
    """
    gexf.write('    <edges>\n')
    edgeids = 0
    index = pan.get_org_index()

    for edge in pan.edges:
        gexf.write(f'      <edge id="{edgeids}" source="'
                   f'{edge.source.ID}" target="{edge.target.ID}" weight="{edge.number_of_organisms}">\n')
        gexf.write(f'        <viz:thickness value="{edge.number_of_organisms}" />\n')
        gexf.write('        <attvalues>\n')
        gexf.write(f'          <attvalue for="11" value="{len(edge.gene_pairs)}" />\n')
        if not light:
<<<<<<< HEAD
            for org, genes_pairs in edge.get_organisms_dict().items():
                gexf.write(f'          <attvalue for="{index[org] + len(index) + 12}" value="{len(genes_pairs)}" />\n')
=======
            for org, genes in edge.get_org_dict().items():
                gexf.write(f'          <attvalue for="{index[org] + len(index) + len(pan.metadata_sources("families")) + 2}" value="{len(genes)}" />\n')
>>>>>>> c22f1931
        gexf.write('        </attvalues>\n')
        gexf.write('      </edge>\n')
        edgeids += 1
    gexf.write('    </edges>\n')


def write_gexf_end(gexf: TextIO):
    """Write the end of gexf file to save pangenome

    :param gexf: file-like object, compressed or not
    """
    gexf.write("  </graph>")
    gexf.write("</gexf>")


def write_gexf(output: Path, light: bool = True, compress: bool = False):
    """Write the node of pangenome in gexf file

    :param output: Path to output directory
    :param light: save the light version of the pangenome graph
    :param compress: Compress the file in .gz
    """
    txt = "Writing the "
    txt += "light gexf file for the pangenome graph..." if light else "gexf file for the pangenome graph..."

    logging.getLogger("PPanGGOLiN").info(txt)
    outname = output / f"pangenomeGraph{'_light' if light else ''}.gexf"
    with write_compressed_or_not(outname, compress) as gexf:
        write_gexf_header(gexf, light)
        write_gexf_nodes(gexf, light)
        write_gexf_edges(gexf, light)
        write_gexf_end(gexf)
    logging.getLogger("PPanGGOLiN").info(f"Done writing the gexf file : '{outname.as_posix()}'")

<<<<<<< HEAD

def write_matrix(output: Path, sep: str = ',', ext: str = 'csv', compress: bool = False, gene_names: bool = False):
=======
def write_matrix(output: str, sep: str = ',', ext: str = 'csv', compress: bool = False, gene_names: bool = False):
>>>>>>> c22f1931
    """
    Write a csv file format as used by Roary, among others.
    The alternative gene ID will be the partition, if there is one

    :param sep: Column field separator
    :param ext: file extension
    :param output: Path to output directory
    :param compress: Compress the file in .gz
    :param gene_names: write the genes name if there are saved in  pangenome
    """
    logging.getLogger("PPanGGOLiN").info(f"Writing the .{ext} file ...")
    outname = output / f"matrix.{ext}"
    with write_compressed_or_not(outname, compress) as matrix:

        index_org = {}
        default_dat = []
        for index, org in enumerate(pan.organisms):
            default_dat.append('0')
            index_org[org] = index

        matrix.write(sep.join(['"Gene"',  # 1
                               '"Non-unique Gene name"',  # 2
                               '"Annotation"',  # 3
                               '"No. isolates"',  # 4
                               '"No. sequences"',  # 5
                               '"Avg sequences per isolate"',  # 6
                               '"Accessory Fragment"',  # 7
                               '"Genome Fragment"',  # 8
                               '"Order within Fragment"',  # 9
                               '"Accessory Order with Fragment"',  # 10
                               '"QC"',  # 11
                               '"Min group size nuc"',  # 12
                               '"Max group size nuc"',  # 13
                               '"Avg group size nuc"']  # 14
                              + ['"' + str(org) + '"' for org in pan.organisms]) + "\n")  # 15
        default_genes = ['""'] * pan.number_of_organisms() if gene_names else ["0"] * pan.number_of_organisms()
        org_index = pan.get_org_index()  # should just return things
        for fam in pan.gene_families:
            genes = default_genes.copy()
            lis = []
            genenames = Counter()
            product = Counter()
            for org, gene_list in fam.get_org_dict().items():
                genes[org_index[org]] = " ".join(['"' + str(gene) +
                                                  '"' for gene in gene_list]) if gene_names else str(len(gene_list))
                for gene in gene_list:
                    lis.append(gene.stop - gene.start)
                    product[gene.product] += 1
                    genenames[gene.name] += 1

            if fam.partition != "":
                alt = fam.named_partition
            else:
                alt = str(product.most_common(1)[0][0])

            lis = [gene.stop - gene.start for gene in fam.genes]
            matrix.write(sep.join(['"' + fam.name + '"',  # 1
                                   '"' + alt + '"',  # 2
                                   '"' + str(product.most_common(1)[0][0]) + '"',  # 3
                                   '"' + str(fam.number_of_organisms) + '"',  # 4
                                   '"' + str(fam.number_of_genes) + '"',  # 5
                                   '"' + str(round(fam.number_of_genes / fam.number_of_organisms, 2)) + '"',  # 6
                                   '"NA"',  # 7
                                   '"NA"',  # 8
                                   '""',  # 9
                                   '""',  # 10
                                   '""',  # 11
                                   '"' + str(min(lis)) + '"',  # 12
                                   '"' + str(max(lis)) + '"',  # 13
                                   '"' + str(round(sum(lis) / len(lis), 2)) + '"']  # 14
                                  + genes) + "\n")  # 15
    logging.getLogger("PPanGGOLiN").info(f"Done writing the matrix : '{outname.as_posix()}'")


def write_gene_presence_absence(output: Path, compress: bool = False):
    """
    Write the gene presence absence matrix

    :param output: Path to output directory
    :param compress: Compress the file in .gz
    """
    logging.getLogger("PPanGGOLiN").info("Writing the gene presence absence file ...")
    outname = output / "gene_presence_absence.Rtab"
    with write_compressed_or_not(outname, compress) as matrix:
        index_org = {}
        default_dat = []
        for index, org in enumerate(pan.organisms):
            default_dat.append('0')
            index_org[org] = index

        matrix.write('\t'.join(['Gene'] +  # 14
                               [str(org) for org in pan.organisms]) + "\n")  # 15
        default_genes = ["0"] * pan.number_of_organisms()
        org_index = pan.get_org_index()  # should just return things
        for fam in pan.gene_families:
            genes = default_genes.copy()
            for org in fam.organisms:
                genes[org_index[org]] = "1"

            matrix.write('\t'.join([fam.name]  # 14
                                   + genes) + "\n")  # 15
    logging.getLogger("PPanGGOLiN").info(f"Done writing the gene presence absence file : '{outname.as_posix()}'")


def write_stats(output: Path, soft_core: float = 0.95, dup_margin: float = 0.05, compress: bool = False):
    """
    Write pangenome statistics

    :param output: Path to output directory
    :param soft_core: Soft core threshold to use
    :param dup_margin: minimum ratio of organisms in which family must have multiple genes to be considered duplicated
    :param compress: Compress the file in .gz
    """
    logging.getLogger("PPanGGOLiN").info("Writing pangenome statistics...")
    logging.getLogger("PPanGGOLiN").info("Writing statistics on persistent duplication...")
    single_copy_markers = set()  # could use bitarrays if speed is needed
    with write_compressed_or_not(output / "mean_persistent_duplication.tsv", compress) as outfile:
        outfile.write(f"#duplication_margin={round(dup_margin, 3)}\n")
        outfile.write("\t".join(["persistent_family", "duplication_ratio", "mean_presence", "is_single_copy_marker"]) +
                      "\n")
        for fam in pan.gene_families:
            if fam.named_partition == "persistent":
                mean_pres = fam.number_of_genes / fam.number_of_organisms
                nb_multi = 0
                for gene_list in fam.get_org_dict().values():
                    if len(gene_list) > 1:
                        nb_multi += 1
                dup_ratio = nb_multi / fam.number_of_organisms
                is_scm = False
                if dup_ratio < dup_margin:
                    is_scm = True
                    single_copy_markers.add(fam)
                outfile.write("\t".join([fam.name,
                                         str(round(dup_ratio, 3)),
                                         str(round(mean_pres, 3)),
                                         str(is_scm)]) + "\n")
    logging.getLogger("PPanGGOLiN").info("Done writing stats on persistent duplication")
    logging.getLogger("PPanGGOLiN").info("Writing genome per genome statistics (completeness and counts)...")
    soft = set()  # could use bitarrays if speed is needed
    core = set()
    for fam in pan.gene_families:
        if fam.number_of_organisms >= pan.number_of_organisms() * soft_core:
            soft.add(fam)
        if fam.number_of_organisms == pan.number_of_organisms():
            core.add(fam)

    with write_compressed_or_not(output / "organisms_statistics.tsv", compress) as outfile:
        outfile.write(f"#soft_core={round(soft_core, 3)}\n")
        outfile.write(f"#duplication_margin={round(dup_margin, 3)}\n")
        outfile.write("\t".join(
            ["organism", "nb_families", "nb_persistent_families", "nb_shell_families", "nb_cloud_families",
             "nb_exact_core", "nb_soft_core", "nb_genes", "nb_persistent_genes", "nb_shell_genes", "nb_cloud_genes",
             "nb_exact_core_genes", "nb_soft_core_genes", "completeness", "nb_single_copy_markers"]) + "\n")

        for org in pan.organisms:
            nb_pers = 0
            nb_shell = 0
            nb_cloud = 0
            for fam in org.families:
                if fam.named_partition == "persistent":
                    nb_pers += 1
                elif fam.named_partition == "shell":
                    nb_shell += 1
                else:
                    nb_cloud += 1

            nb_gene_pers = 0
            nb_gene_shell = 0
            nb_gene_soft = 0
            nb_gene_cloud = 0
            nb_gene_core = 0
            for gene in org.genes:
                if gene.family.named_partition == "persistent":
                    nb_gene_pers += 1
                elif gene.family.named_partition == "shell":
                    nb_gene_shell += 1
                else:
                    nb_gene_cloud += 1
                if gene.family in soft:
                    nb_gene_soft += 1
                    if gene.family in core:
                        nb_gene_core += 1
            completeness = "NA"
            if len(single_copy_markers) > 0:
                completeness = round(((org.number_of_families() + len(single_copy_markers)) /
                                      len(single_copy_markers)) * 100, 2)
            outfile.write("\t".join(map(str, [org.name,
                                              org.number_of_families(),
                                              nb_pers,
                                              nb_shell,
                                              nb_cloud,
                                              len(core) + org.number_of_families(),
                                              len(soft) + org.number_of_families(),
                                              org.number_of_genes(),
                                              nb_gene_pers,
                                              nb_gene_shell,
                                              nb_gene_cloud,
                                              nb_gene_core,
                                              nb_gene_soft,
                                              completeness,
                                              org.number_of_families() + len(single_copy_markers)])) + "\n")

    logging.getLogger("PPanGGOLiN").info("Done writing genome per genome statistics")


def write_org_file(org: Organism, output: Path, compress: bool = False):
    """
    Write the projection of pangenome for one organism

    :param org: Projected organism
    :param output: Path to output directory
    :param compress: Compress the file in .gz
    """
    with write_compressed_or_not(output / f"{org.name}.tsv", compress) as outfile:
        header = ["gene", "contig", "start", "stop", "strand", "family", "nb_copy_in_org",
                  "partition", "persistent_neighbors", "shell_neighbors", "cloud_neighbors"]
        if needRegions:
            header.append("RGPs")
        if needSpots:
            header.append("Spots")
        if needModules:
            header.append("Modules")
        outfile.write("\t".join(header) + "\n")
        for contig in org.contigs:
            for gene in contig.genes:
                nb_pers = 0
                nb_shell = 0
                nb_cloud = 0
                modules = None
                spot = None
                for neighbor in gene.family.neighbors:
                    if neighbor.named_partition == "persistent":
                        nb_pers += 1
                    elif neighbor.named_partition == "shell":
                        nb_shell += 1
                    else:
                        nb_cloud += 1
                row = [gene.ID if gene.local_identifier == "" else gene.local_identifier,
                       contig.name, gene.start, gene.stop, gene.strand, gene.family.name,
                       len(list(gene.family.get_genes_per_org(org))), gene.family.named_partition,
                       nb_pers, nb_shell, nb_cloud]
                if needRegions:
                    row.append(gene.RGP.name if gene.RGP is not None else gene.RGP)
                if needSpots:
                    if gene.family.number_of_spots > 0:
                        spot = ','.join([str(spot.ID) for spot in gene.family.spots])
                    row.append(spot)
                if needModules:
                    if gene.family.number_of_modules > 0:
                        modules = ','.join(["module_" + str(module.ID) for module in gene.family.modules])
                    row.append(modules)
                outfile.write("\t".join(map(str, row)) + "\n")


def write_projections(output: Path, compress: bool = False):
    """
    Write the projection of pangenome for all organisms

    :param output: Path to output directory
    :param compress: Compress the file in .gz
    """
    logging.getLogger("PPanGGOLiN").info("Writing the projection files...")
    outdir = output / "projection"
    if not os.path.exists(outdir):
        os.makedirs(outdir)
    for org in pan.organisms:
        write_org_file(org, outdir, compress)
    logging.getLogger("PPanGGOLiN").info("Done writing the projection files")


def write_parts(output: Path, soft_core: float = 0.95):
    """
    Write the list of gene families for each partition

    :param output: Path to output directory
    :param soft_core: Soft core threshold to use
    """
    logging.getLogger("PPanGGOLiN").info("Writing the list of gene families for each partition ...")
    if not os.path.exists(output / "partitions"):
        os.makedirs(output / "partitions")
    part_sets = defaultdict(set)
    # initializing key, value pairs so that files exist even if they are empty
    for needed_key in ["undefined", "soft_core", "exact_core", "exact_accessory",
                       "soft_accessory", "persistent", "shell", "cloud"]:
        part_sets[needed_key] = set()
    for fam in pan.gene_families:
        part_sets[fam.named_partition].add(fam.name)
        if fam.partition.startswith("S"):
            part_sets[fam.partition].add(fam.name)
        if fam.number_of_organisms >= pan.number_of_organisms() * soft_core:
            part_sets["soft_core"].add(fam.name)
            if fam.number_of_organisms == pan.number_of_organisms():
                part_sets["exact_core"].add(fam.name)
            else:
                part_sets["exact_accessory"].add(fam.name)
        else:
            part_sets["soft_accessory"].add(fam.name)
            part_sets["exact_accessory"].add(fam.name)

    for key, val in part_sets.items():
        curr_key_file = open(output / f"partitions/{key}.txt", "w")
        if len(val) > 0:
            curr_key_file.write('\n'.join(val) + "\n")
        curr_key_file.close()
    logging.getLogger("PPanGGOLiN").info("Done writing the list of gene families for each partition")


def write_gene_families_tsv(output: Path, compress: bool = False):
    """
    Write the file providing the association between genes and gene families

    :param output: Path to output directory
    :param compress: Compress the file in .gz
    """
    logging.getLogger("PPanGGOLiN").info(
        "Writing the file providing the association between genes and gene families...")
    outname = output / "gene_families.tsv"
    with write_compressed_or_not(outname, compress) as tsv:
        for fam in pan.gene_families:
            for gene in fam.genes:
                tsv.write("\t".join([fam.name, gene.ID if gene.local_identifier == "" else gene.local_identifier,
                                     "F" if gene.is_fragment else ""]) + "\n")
    logging.getLogger("PPanGGOLiN").info("Done writing the file providing the association between genes and "
                                         f"gene families : '{outname}'")


def write_regions(output: Path, compress: bool = False):
    """
    Write the file providing information about RGP content

    :param output: Path to output directory
    :param compress: Compress the file in .gz
    """
    fname = output / "plastic_regions.tsv"
    with write_compressed_or_not(fname, compress) as tab:
        tab.write("region\torganism\tcontig\tstart\tstop\tgenes\tcontigBorder\twholeContig\n")
        regions = sorted(pan.regions, key=lambda x: (x.organism.name, x.contig.name, x.starter.start))
        for region in regions:
            tab.write('\t'.join(map(str, [region.name, region.organism, region.contig, region.starter.start,
                                          region.stopper.stop, len(region), region.is_contig_border,
                                          region.is_whole_contig])) + "\n")


def summarize_spots(spots: set, output: Path, compress: bool = False):
    """
    Write a file providing summarize information about hotspots

    :param spots: set of spots in pangenome
    :param output: Path to output directory
    :param compress: Compress the file in .gz
    """

    def r_and_s(value: float):
        """rounds to dp figures and returns a str of the provided value"""
        return str(round(value, 3)) if isinstance(value, float) else str(value)

    with write_compressed_or_not(output / "summarize_spots.tsv", compress) as fout:
        fout.write("spot\tnb_rgp\tnb_families\tnb_unique_family_sets\tmean_nb_genes\t"
                   "stdev_nb_genes\tmax_nb_genes\tmin_nb_genes\n")
        for spot in sorted(spots, key=lambda x: len(x), reverse=True):
            tot_fams = set()
            len_uniq_content = len(spot.get_uniq_content())
            size_list = []
            for rgp in spot.regions:
                tot_fams |= set(rgp.families)
                size_list.append(len(rgp))
            mean_size = mean(size_list)
            stdev_size = stdev(size_list) if len(size_list) > 1 else 0
            max_size = max(size_list)
            min_size = min(size_list)
<<<<<<< HEAD
            fout.write("\t".join(map(r_and_s, [f"spot_{spot.ID}", len(spot), len(tot_fams), len_uniq_content,
=======
            fout.write("\t".join(map(r_and_s, [f"{spot.ID}", len(rgp_list), len(tot_fams), len_uniq_content,
>>>>>>> c22f1931
                                               mean_size, stdev_size, max_size, min_size])) + "\n")
    logging.getLogger("PPanGGOLiN").info(f"Done writing spots in : '{output.as_posix() + '/summarize_spots.tsv'}'")


def spot2rgp(spots: set, output: Path, compress: bool = False):
    """Write a tsv file providing association between spot and rgp

    :param spots: set of spots in pangenome
    :param output: Path to output directory
    :param compress: Compress the file in .gz
    """
    with write_compressed_or_not(output / "spots.tsv", compress) as fout:
        fout.write("spot_id\trgp_id\n")
        for spot in spots:
            for rgp in spot.regions:
                fout.write(f"spot_{spot.ID}\t{rgp.name}\n")


def write_spots(output: Path, compress: bool = False):
    """ Write tsv files providing spots information and association with RGP

    :param output: Path to output directory
    :param compress: Compress the file in .gz
    """
    if pan.number_of_spots() > 0:
        spot2rgp(pan.spots, output, compress)
        summarize_spots(pan.spots, output, compress)


def write_borders(output: Path, dup_margin: float = 0.05, compress: bool = False):
    """Write all gene families bordering each spot

    :param output: Path to output directory
    :param compress: Compress the file in .gz
    :param dup_margin: minimum ratio of organisms in which family must have multiple genes to be considered duplicated
    """
    multigenics = pan.get_multigenics(dup_margin=dup_margin)
    all_fams = set()
    with write_compressed_or_not(output / "spot_borders.tsv", compress) as fout:
        fout.write("spot_id\tnumber\tborder1\tborder2\n")
        for spot in sorted(pan.spots, key=lambda x: len(x), reverse=True):
            curr_borders = spot.borders(pan.parameters["spots"]["set_size"], multigenics)
            for c, border in curr_borders:
                famstring1 = ",".join([fam.name for fam in border[0]])
                famstring2 = ",".join([fam.name for fam in border[1]])
                all_fams |= set(border[0])
                all_fams |= set(border[1])
                fout.write(f"{spot.ID}\t{c}\t{famstring1}\t{famstring2}\n")

    with write_compressed_or_not(output / "border_protein_genes.fasta", compress) as fout:
        for fam in all_fams:
            fout.write(f">{fam.name}\n")
            fout.write(f"{fam.sequence}\n")


def write_module_summary(output: Path, compress: bool = False):
    """
    Write a file providing summarize information about modules

    :param output: Path to output directory
    :param compress: Compress the file in .gz
    """
    logging.getLogger("PPanGGOLiN").info("Writing functional modules summary...")
    with write_compressed_or_not(output / "modules_summary.tsv", compress) as fout:
        fout.write("module_id\tnb_families\tnb_organisms\tpartition\tmean_number_of_occurrence\n")
        for mod in pan.modules:
            org_dict = defaultdict(set)
            partition_counter = Counter()
            for family in mod.families:
                partition_counter[family.named_partition] += 1
                for gene in family.genes:
                    org_dict[gene.organism].add(gene)
            fout.write(
                f"module_{mod.ID}\t{len(mod)}\t{len(org_dict)}\t{partition_counter.most_common(1)[0][0]}\t"
                f"{round((sum([len(genes) for genes in org_dict.values()]) / len(org_dict)) / len(mod), 3)}\n")
        fout.close()

    logging.getLogger("PPanGGOLiN").info(f"Done writing module summary: '{output.as_posix() + '/modules_summary.tsv'}'")


def write_modules(output: Path, compress: bool = False):
    """Write a tsv file providing association between modules and gene families

    :param output: Path to output directory
    :param compress: Compress the file in .gz
    """
    logging.getLogger("PPanGGOLiN").info("Writing functional modules...")
    with write_compressed_or_not(output / "functional_modules.tsv", compress) as fout:
        fout.write("module_id\tfamily_id\n")
        for mod in pan.modules:
            for family in mod.families:
                fout.write(f"module_{mod.ID}\t{family.name}\n")
        fout.close()

    logging.getLogger("PPanGGOLiN").info(
        f"Done writing functional modules to: '{output.as_posix() + '/functional_modules.tsv'}'")


def write_org_modules(output: Path, compress: bool = False):
    """Write a tsv file providing association between modules and organisms

    :param output: Path to output directory
    :param compress: Compress the file in .gz
    """
    logging.getLogger("PPanGGOLiN").info("Writing modules to organisms associations...")
    with write_compressed_or_not(output / "modules_in_organisms.tsv", compress) as fout:
        fout.write("module_id\torganism\tcompletion\n")
        for mod in pan.modules:
            mod_orgs = set()
            for fam in mod.families:
                mod_orgs |= set(fam.organisms)
            for org in mod_orgs:
                completion = round((org.number_of_families() + len(mod)) / len(mod), 2)
                fout.write(f"module_{mod.ID}\t{org.name}\t{completion}\n")
        fout.close()
    logging.getLogger("PPanGGOLiN").info(
        f"Done writing modules to organisms associations to: '{output.as_posix() + '/modules_in_organisms.tsv'}'")


def write_spot_modules(output: Path, compress: bool = False):
    """Write a tsv file providing association between modules and spots

    :param output: Path to output directory
    :param compress: Compress the file in .gz
    """
    logging.getLogger("PPanGGOLiN").info("Writing modules to spot associations...")

    fam2mod = {}
    for mod in pan.modules:
        for fam in mod.families:
            fam2mod[fam] = mod

    with write_compressed_or_not(output / "modules_spots.tsv", compress) as fout:
        fout.write("module_id\tspot_id\n")

        for spot in pan.spots:
            curr_mods = defaultdict(set)
            for rgp in spot.get_uniq_content():
                for fam in rgp.families:
                    mod = fam2mod.get(fam)
                    if mod is not None:
                        curr_mods[mod].add(fam)

            for mod in curr_mods:
                if curr_mods[mod] == mod.families:
                    # if all the families in the module are found in the spot, write the association
                    fout.write(f"module_{mod.ID}\tspot_{spot.ID}\n")

    logging.getLogger("PPanGGOLiN").info(
        f"Done writing module to spot associations to: {output.as_posix() + '/modules_spots.tsv'}")


def write_rgp_modules(output: Path, compress: bool = False):
    """Write a tsv file providing association between modules and RGP

    :param output: Path to output directory
    :param compress: Compress the file in .gz
    """
    logging.getLogger("PPanGGOLiN").info("Clustering RGPs based on module content...")

    lists = write_compressed_or_not(output / "modules_RGP_lists.tsv", compress)
    lists.write("representative_RGP\tnb_spots\tmod_list\tRGP_list\n")
    fam2mod = {}
    for mod in pan.modules:
        for fam in mod.families:
            fam2mod[fam] = mod

    region2spot = {}
    for spot in pan.spots:
        for region in spot.regions:
            region2spot[region] = spot

    mod_group2rgps = defaultdict(list)

    for region in pan.regions:
        curr_mod_list = set()
        for fam in region.families:
            mod = fam2mod.get(fam)
            if mod is not None:
                curr_mod_list.add(mod)
        if curr_mod_list != set():
            mod_group2rgps[frozenset(curr_mod_list)].append(region)

    for mod_list, regions in mod_group2rgps.items():
        spot_list = set()
        for region in regions:
            myspot = region2spot.get(region)
            if myspot is not None:
                spot_list.add(region2spot[region])
        lists.write(f"{regions[0].name}\t{len(spot_list)}\t{','.join(['module_' + str(mod.ID) for mod in mod_list])}\t"
                    f"{','.join([reg.name for reg in regions])}\n")
    lists.close()

    logging.getLogger("PPanGGOLiN").info(
        f"RGP and associated modules are listed in : {output.as_posix() + '/modules_RGP_lists.tsv'}")


def write_flat_files(pangenome: Pangenome, output: Path, cpu: int = 1, soft_core: float = 0.95,
                     dup_margin: float = 0.05, csv: bool = False, gene_pa: bool = False, gexf: bool = False,
                     light_gexf: bool = False, projection: bool = False, stats: bool = False, json: bool = False,
                     partitions: bool = False, regions: bool = False, families_tsv: bool = False, spots: bool = False,
                     borders: bool = False, modules: bool = False, spot_modules: bool = False, compress: bool = False,
                     disable_bar: bool = False):
    """
    Main function to write flat files from pangenome

    :param pangenome: Pangenome object
    :param output: Path to output directory
    :param cpu: Number of available core
    :param soft_core: Soft core threshold to use
    :param dup_margin: minimum ratio of organisms in which family must have multiple genes to be considered duplicated
    :param csv: write csv file format as used by Roary
    :param gene_pa: write gene presence abscence matrix
    :param gexf: write pangenome graph in gexf format
    :param light_gexf: write pangenome graph with only gene families
    :param projection: write projection of pangenome for organisms
    :param stats: write statistics about pangenome
    :param json: write pangenome graph in json file
    :param partitions: write the gene families for each partition
    :param regions: write information on RGP
    :param families_tsv: write gene families information
    :param spots: write information on spots
    :param borders: write gene families bordering spots
    :param modules: write information about modules
    :param spot_modules: write association between modules and RGP and modules and spots
    :param compress: Compress the file in .gz
    :param disable_bar: Disable progress bar
    """
    # TODO Add force parameter to check if output already exist
    if not any(x for x in [csv, gene_pa, gexf, light_gexf, projection, stats, json, partitions, regions, spots, borders,
                           families_tsv, modules, spot_modules]):
        raise Exception("You did not indicate what file you wanted to write.")

    processes = []
    global pan
    global needAnnotations
    global needFamilies
    global needGraph
    global needPartitions
    global needSpots
    global needRegions
    global needModules
    global needMetadata
    global metatype
    global ignore_err

    pan = pangenome

    if csv or gene_pa or gexf or light_gexf or projection or stats or json or partitions or regions or spots or \
            families_tsv or borders or modules or spot_modules:
        needAnnotations = True
        needFamilies = True
    if projection or stats or partitions or regions or spots or borders:
        needPartitions = True
    if gexf or light_gexf or json:
        needGraph = True
        needSpots = True if pan.status["spots"] == "inFile" else False
        needModules = True if pan.status["modules"] == "inFile" else False
        if pangenome.status["metadata"]["families"] == "inFile":
            needMetadata = True
            metatype = "families"
        else:
            needMetadata = False
    if regions or spots or borders or spot_modules:
        needRegions = True
    if spots or borders or spot_modules:  # or projection:
        needSpots = True
    if modules or spot_modules:  # or projection:
        needModules = True
    if projection:
        needRegions = True if pan.status["predictedRGP"] == "inFile" else False
        needSpots = True if pan.status["spots"] == "inFile" else False
        needModules = True if pan.status["modules"] == "inFile" else False

    check_pangenome_info(pangenome, need_annotations=needAnnotations, need_families=needFamilies, need_graph=needGraph,
                         need_partitions=needPartitions, need_rgp=needRegions, need_spots=needSpots,
                         need_modules=needModules, need_metadata=needMetadata, metatype=metatype, sources=None, disable_bar=disable_bar)
    pan.get_org_index()  # make the index because it will be used most likely
    with get_context('fork').Pool(processes=cpu) as p:
        if csv:
            processes.append(p.apply_async(func=write_matrix, args=(output, ',', "csv", compress, True)))
        if gene_pa:
            processes.append(p.apply_async(func=write_gene_presence_absence, args=(output, compress)))
        if gexf:
            processes.append(p.apply_async(func=write_gexf, args=(output, False, soft_core)))
        if light_gexf:
            processes.append(p.apply_async(func=write_gexf, args=(output, True, soft_core)))
        if projection:
            processes.append(p.apply_async(func=write_projections, args=(output, compress)))
        if stats:
            processes.append(p.apply_async(func=write_stats, args=(output, soft_core, dup_margin, compress)))
        if json:
            processes.append(p.apply_async(func=write_json, args=(output, compress)))
        if partitions:
            processes.append(p.apply_async(func=write_parts, args=(output, soft_core)))
        if families_tsv:
            processes.append(p.apply_async(func=write_gene_families_tsv, args=(output, compress)))
        if regions:
            processes.append(p.apply_async(func=write_regions, args=(output, compress)))
        if spots:
            processes.append(p.apply_async(func=write_spots, args=(output, compress)))
        if borders:
            processes.append(p.apply_async(func=write_borders, args=(output, dup_margin, compress)))
        if modules:
            processes.append(p.apply_async(func=write_modules, args=(output, compress)))
            processes.append(p.apply_async(func=write_module_summary, args=(output, compress)))
            processes.append(p.apply_async(func=write_org_modules, args=(output, compress)))
        if spot_modules:
            processes.append(p.apply_async(func=write_spot_modules, args=(output, compress)))
            processes.append(p.apply_async(func=write_rgp_modules, args=(output, compress)))

        for process in processes:
            process.get()  # get all the results


def launch(args: argparse.Namespace):
    """
    Command launcher

    :param args: All arguments provide by user
    """
    mk_outdir(args.output, args.force)
    global pan
    pan.add_file(args.pangenome)
    write_flat_files(pan, args.output, cpu=args.cpu, soft_core=args.soft_core, dup_margin=args.dup_margin, csv=args.csv,
                     gene_pa=args.Rtab, gexf=args.gexf, light_gexf=args.light_gexf, projection=args.projection,
                     stats=args.stats, json=args.json, partitions=args.partitions, regions=args.regions,
                     families_tsv=args.families_tsv, spots=args.spots, borders=args.borders, modules=args.modules,
                     spot_modules=args.spot_modules, compress=args.compress, disable_bar=args.disable_prog_bar)

def subparser(sub_parser: argparse._SubParsersAction) -> argparse.ArgumentParser:
    """
    Subparser to launch PPanGGOLiN in Command line

    :param sub_parser : sub_parser for align command

    :return : parser arguments for align command
    """
    parser = sub_parser.add_parser("write", formatter_class=argparse.ArgumentDefaultsHelpFormatter)
    parser_flat(parser)
    return parser


def parser_flat(parser: argparse.ArgumentParser):
    """
    Parser for specific argument of write command

    :param parser: parser for align argument
    """
    required = parser.add_argument_group(title="Required arguments",
                                         description="One of the following arguments is required :")
    required.add_argument('-p', '--pangenome', required=False, type=Path, help="The pangenome .h5 file")
    required.add_argument('-o', '--output', required=True, type=Path,
                          help="Output directory where the file(s) will be written")
    optional = parser.add_argument_group(title="Optional arguments")

    optional.add_argument("--soft_core", required=False, type=restricted_float, default=0.95,
                          help="Soft core threshold to use")
    optional.add_argument("--dup_margin", required=False, type=restricted_float, default=0.05,
                          help="minimum ratio of organisms in which the family must have multiple genes "
                               "for it to be considered 'duplicated'")
    optional.add_argument("--gexf", required=False, action="store_true",
                          help="write a gexf file with all the annotations and all the genes of each gene family")
    optional.add_argument("--light_gexf", required=False, action="store_true",
                          help="write a gexf file with the gene families and basic informations about them")
    optional.add_argument("--csv", required=False, action="store_true",
                          help="csv file format as used by Roary, among others. "
                               "The alternative gene ID will be the partition, if there is one")
    optional.add_argument("--Rtab", required=False, action="store_true",
                          help="tabular file for the gene binary presence absence matrix")
    optional.add_argument("--projection", required=False, action="store_true",
                          help="a csv file for each organism providing information on the projection of the graph "
                               "on the organism")
    optional.add_argument("--stats", required=False, action="store_true",
                          help="tsv files with some statistics for each organism and for each gene family")
    optional.add_argument("--partitions", required=False, action="store_true",
                          help="list of families belonging to each partition, with one file per partitions and "
                               "one family per line")
    optional.add_argument("--compress", required=False, action="store_true", help="Compress the files in .gz")
    optional.add_argument("--json", required=False, action="store_true", help="Writes the graph in a json file format")
    optional.add_argument("--regions", required=False, action="store_true",
                          help="Write the RGP in a tab format, one file per genome")
    optional.add_argument("--spots", required=False, action="store_true",
                          help="Write spot summary and a list of all RGP in each spot")
    optional.add_argument("--borders", required=False, action="store_true", help="List all borders of each spot")
    optional.add_argument("--modules", required=False, action="store_true",
                          help="Write a tsv file listing functional modules and the families that belong to them")
    optional.add_argument("--families_tsv", required=False, action="store_true",
                          help="Write a tsv file providing the association between genes and gene families")
    optional.add_argument("--spot_modules", required=False, action="store_true",
                          help="writes 3 files comparing the presence of modules within spots")
    optional.add_argument("-c", "--cpu", required=False, default=1, type=int, help="Number of available cpus")
<<<<<<< HEAD

=======
>>>>>>> c22f1931

if __name__ == '__main__':
    """To test local change and allow using debugger"""
    from ppanggolin.utils import set_verbosity_level, add_common_arguments

    main_parser = argparse.ArgumentParser(
        description="Depicting microbial species diversity via a Partitioned PanGenome Graph Of Linked Neighbors",
        formatter_class=argparse.RawTextHelpFormatter)

    parser_flat(main_parser)
    add_common_arguments(main_parser)
    set_verbosity_level(main_parser.parse_args())
    launch(main_parser.parse_args())<|MERGE_RESOLUTION|>--- conflicted
+++ resolved
@@ -3,11 +3,7 @@
 
 # default libraries
 import argparse
-<<<<<<< HEAD
 import logging
-=======
-import pdb
->>>>>>> c22f1931
 from multiprocessing import get_context
 from collections import Counter, defaultdict
 from pathlib import Path
@@ -196,41 +192,31 @@
     gexf.write('      <attribute id="9" title="length_med" type="long" />\n')
     gexf.write('      <attribute id="10" title="nb_organisms" type="long" />\n')
 
-    if len(pan.spots):
+    if pan.number_of_spots > 0:
         gexf.write('      <attribute id="12" title="spot" type="string" />\n')
-    if len(pan.modules):
+    if pan.number_of_modules > 0:
         gexf.write('      <attribute id="13" title="module" type="string" />\n')
     shift = 14
 
-    source_fields = {m.source : m.fields for f in pan.gene_families if len(list(f.metadata)) > 0 for m in f.metadata}
+    source_fields = {m.source: m.fields for f in pan.gene_families if len(list(f.metadata)) > 0 for m in f.metadata}
     for source_metadata_families in pan.metadata_sources("families"):
         for field in source_fields[source_metadata_families]:
             gexf.write(f'      <attribute id="{shift}" title="{source_metadata_families}_{field}" type="string" />\n')
             shift += 1
     if not light:
-<<<<<<< HEAD
         for org, org_idx in index.items():
-            gexf.write(f'      <attribute id="{org_idx + 12}" title="{org.name}" type="string" />\n')
-=======
-        for org, orgIndex in index.items():
-            gexf.write(f'      <attribute id="{orgIndex + shift}" title="{org.name}" type="string" />\n')
->>>>>>> c22f1931
-
+            gexf.write(f'      <attribute id="{org_idx + shift}" title="{org.name}" type="string" />\n')
     gexf.write('    </attributes>\n')
     gexf.write('    <attributes class="edge" mode="static">\n')
     gexf.write('      <attribute id="11" title="nb_genes" type="long" />\n')
     if not light:
-<<<<<<< HEAD
         for org, org_idx in index.items():
-            gexf.write(f'      <attribute id="{org_idx + len(index) + 12}" title="{org.name}" type="long" />\n')
-=======
-        for org, orgIndex in index.items():
-            gexf.write(f'      <attribute id="{orgIndex + len(index) + shift}" title="{org.name}" type="long" />\n')
->>>>>>> c22f1931
+            gexf.write(f'      <attribute id="{org_idx + len(index) + shift}" title="{org.name}" type="long" />\n')
     gexf.write('    </attributes>\n')
     gexf.write('    <meta>\n')
     gexf.write(f'      <creator>PPanGGOLiN {pkg_resources.get_distribution("ppanggolin").version}</creator>\n')
     gexf.write('    </meta>\n')
+
 
 def write_gexf_nodes(gexf: TextIO, light: bool = True, soft_core: False = 0.95):
     """Write the node of pangenome graph in gexf file
@@ -268,20 +254,17 @@
         gexf.write(f'          <attvalue for="4" value="{fam.named_partition}" />\n')
         gexf.write(f'          <attvalue for="5" value="{fam.partition}" />\n')
         gexf.write(f'          <attvalue for="6" value="'
-                   f'{"exact_accessory" if fam.number_of_organisms != pan.number_of_organisms() else "exact_core"}" />\n')
+                   f'{"exact_accessory" if fam.number_of_organisms != pan.number_of_organisms else "exact_core"}" />\n')
         gexf.write(f'          <attvalue for="7" value="'
-                   f'{"soft_core" if fam.number_of_organisms >= (pan.number_of_organisms() * soft_core) else "soft_accessory"}"'
+                   f'{"soft_core" if fam.number_of_organisms >= (pan.number_of_organisms * soft_core) else "soft_accessory"}"'
                    f' />\n')
         gexf.write(f'          <attvalue for="8" value="{round(sum(lis) / len(lis), 2)}" />\n')
         gexf.write(f'          <attvalue for="9" value="{int(median(lis))}" />\n')
-<<<<<<< HEAD
         gexf.write(f'          <attvalue for="10" value="{fam.number_of_organisms}" />\n')
-=======
-        gexf.write(f'          <attvalue for="10" value="{len(fam.organisms)}" />\n')
-        if len(pan.spots) > 0:
-            str_spot = "|".join([str(s) for s in list(fam.spot)])
+        if pan.number_of_spots > 0:
+            str_spot = "|".join([str(s) for s in list(fam.spots)])
             gexf.write(f'      <attvalue for="12" value="{str_spot}"/>\n')
-        if len(pan.modules) > 0:
+        if pan.number_of_modules > 0:
             str_module = "|".join([str(m) for m in list(fam.modules)])
             gexf.write(f'      <attvalue for="13" value="{str_module}"/>\n')
         shift = 14
@@ -296,7 +279,6 @@
                 concatenated_fields = '|'.join(to_concat[field])
                 gexf.write(f'      <attvalue for="{shift}" value="{concatenated_fields}"/>\n')
                 shift += 1
->>>>>>> c22f1931
         if not light:
             for org, genes in fam.get_org_dict().items():
                 gexf.write(
@@ -325,13 +307,9 @@
         gexf.write('        <attvalues>\n')
         gexf.write(f'          <attvalue for="11" value="{len(edge.gene_pairs)}" />\n')
         if not light:
-<<<<<<< HEAD
             for org, genes_pairs in edge.get_organisms_dict().items():
-                gexf.write(f'          <attvalue for="{index[org] + len(index) + 12}" value="{len(genes_pairs)}" />\n')
-=======
-            for org, genes in edge.get_org_dict().items():
-                gexf.write(f'          <attvalue for="{index[org] + len(index) + len(pan.metadata_sources("families")) + 2}" value="{len(genes)}" />\n')
->>>>>>> c22f1931
+                gexf.write(
+                    f'          <attvalue for="{index[org] + len(index) + len(pan.metadata_sources("families")) + 2}" value="{len(genes_pairs)}" />\n')
         gexf.write('        </attvalues>\n')
         gexf.write('      </edge>\n')
         edgeids += 1
@@ -366,12 +344,8 @@
         write_gexf_end(gexf)
     logging.getLogger("PPanGGOLiN").info(f"Done writing the gexf file : '{outname.as_posix()}'")
 
-<<<<<<< HEAD
 
 def write_matrix(output: Path, sep: str = ',', ext: str = 'csv', compress: bool = False, gene_names: bool = False):
-=======
-def write_matrix(output: str, sep: str = ',', ext: str = 'csv', compress: bool = False, gene_names: bool = False):
->>>>>>> c22f1931
     """
     Write a csv file format as used by Roary, among others.
     The alternative gene ID will be the partition, if there is one
@@ -407,7 +381,7 @@
                                '"Max group size nuc"',  # 13
                                '"Avg group size nuc"']  # 14
                               + ['"' + str(org) + '"' for org in pan.organisms]) + "\n")  # 15
-        default_genes = ['""'] * pan.number_of_organisms() if gene_names else ["0"] * pan.number_of_organisms()
+        default_genes = ['""'] * pan.number_of_organisms if gene_names else ["0"] * pan.number_of_organisms
         org_index = pan.get_org_index()  # should just return things
         for fam in pan.gene_families:
             genes = default_genes.copy()
@@ -464,7 +438,7 @@
 
         matrix.write('\t'.join(['Gene'] +  # 14
                                [str(org) for org in pan.organisms]) + "\n")  # 15
-        default_genes = ["0"] * pan.number_of_organisms()
+        default_genes = ["0"] * pan.number_of_organisms
         org_index = pan.get_org_index()  # should just return things
         for fam in pan.gene_families:
             genes = default_genes.copy()
@@ -513,9 +487,9 @@
     soft = set()  # could use bitarrays if speed is needed
     core = set()
     for fam in pan.gene_families:
-        if fam.number_of_organisms >= pan.number_of_organisms() * soft_core:
+        if fam.number_of_organisms >= pan.number_of_organisms * soft_core:
             soft.add(fam)
-        if fam.number_of_organisms == pan.number_of_organisms():
+        if fam.number_of_organisms == pan.number_of_organisms:
             core.add(fam)
 
     with write_compressed_or_not(output / "organisms_statistics.tsv", compress) as outfile:
@@ -661,9 +635,9 @@
         part_sets[fam.named_partition].add(fam.name)
         if fam.partition.startswith("S"):
             part_sets[fam.partition].add(fam.name)
-        if fam.number_of_organisms >= pan.number_of_organisms() * soft_core:
+        if fam.number_of_organisms >= pan.number_of_organisms * soft_core:
             part_sets["soft_core"].add(fam.name)
-            if fam.number_of_organisms == pan.number_of_organisms():
+            if fam.number_of_organisms == pan.number_of_organisms:
                 part_sets["exact_core"].add(fam.name)
             else:
                 part_sets["exact_accessory"].add(fam.name)
@@ -742,11 +716,7 @@
             stdev_size = stdev(size_list) if len(size_list) > 1 else 0
             max_size = max(size_list)
             min_size = min(size_list)
-<<<<<<< HEAD
-            fout.write("\t".join(map(r_and_s, [f"spot_{spot.ID}", len(spot), len(tot_fams), len_uniq_content,
-=======
-            fout.write("\t".join(map(r_and_s, [f"{spot.ID}", len(rgp_list), len(tot_fams), len_uniq_content,
->>>>>>> c22f1931
+            fout.write("\t".join(map(r_and_s, [f"{str(spot)}", len(spot), len(tot_fams), len_uniq_content,
                                                mean_size, stdev_size, max_size, min_size])) + "\n")
     logging.getLogger("PPanGGOLiN").info(f"Done writing spots in : '{output.as_posix() + '/summarize_spots.tsv'}'")
 
@@ -771,7 +741,7 @@
     :param output: Path to output directory
     :param compress: Compress the file in .gz
     """
-    if pan.number_of_spots() > 0:
+    if pan.number_of_spots > 0:
         spot2rgp(pan.spots, output, compress)
         summarize_spots(pan.spots, output, compress)
 
@@ -1023,7 +993,8 @@
 
     check_pangenome_info(pangenome, need_annotations=needAnnotations, need_families=needFamilies, need_graph=needGraph,
                          need_partitions=needPartitions, need_rgp=needRegions, need_spots=needSpots,
-                         need_modules=needModules, need_metadata=needMetadata, metatype=metatype, sources=None, disable_bar=disable_bar)
+                         need_modules=needModules, need_metadata=needMetadata, metatype=metatype, sources=None,
+                         disable_bar=disable_bar)
     pan.get_org_index()  # make the index because it will be used most likely
     with get_context('fork').Pool(processes=cpu) as p:
         if csv:
@@ -1076,6 +1047,7 @@
                      stats=args.stats, json=args.json, partitions=args.partitions, regions=args.regions,
                      families_tsv=args.families_tsv, spots=args.spots, borders=args.borders, modules=args.modules,
                      spot_modules=args.spot_modules, compress=args.compress, disable_bar=args.disable_prog_bar)
+
 
 def subparser(sub_parser: argparse._SubParsersAction) -> argparse.ArgumentParser:
     """
@@ -1139,10 +1111,7 @@
     optional.add_argument("--spot_modules", required=False, action="store_true",
                           help="writes 3 files comparing the presence of modules within spots")
     optional.add_argument("-c", "--cpu", required=False, default=1, type=int, help="Number of available cpus")
-<<<<<<< HEAD
-
-=======
->>>>>>> c22f1931
+
 
 if __name__ == '__main__':
     """To test local change and allow using debugger"""
