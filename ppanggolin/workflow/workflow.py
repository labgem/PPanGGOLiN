#!/usr/bin/env python3
# coding:utf-8

# default libraries
import os
import time
import argparse

# local libraries
from ppanggolin.pangenome import Pangenome
from ppanggolin.utils import mkFilename, min_one
from ppanggolin.annotate import annotatePangenome, readAnnotations, getGeneSequencesFromFastas
from ppanggolin.cluster import clustering, readClustering
from ppanggolin.graph import computeNeighborsGraph
from ppanggolin.nem.rarefaction import makeRarefactionCurve
from ppanggolin.nem.partition import partition
from ppanggolin.formats import writePangenome, writeFlatFiles
from ppanggolin.figures import drawTilePlot, drawUCurve
from ppanggolin.info import printInfo


<<<<<<< HEAD
### a global workflow that does everything in one go.
=======
""" a global workflow that does everything in one go. """

>>>>>>> 20555b32

def launch(args):
    pangenome = Pangenome()
    filename = mkFilename(args.basename, args.output, args.force)
    if args.anno:  # if the annotations are provided, we read from it
        getSeq = True
        if args.clusters is not None:
            getSeq = False
        readAnnotations(pangenome, args.anno, cpu=args.cpu, getSeq=getSeq, disable_bar=args.disable_prog_bar)
<<<<<<< HEAD
        writePangenome(pangenome, filename, args.force)
        if args.clusters is None and pangenome.status["geneSequences"] == "No" and args.fasta is None:
            raise Exception(
                "The gff/gbff provided did not have any sequence informations, you did not provide clusters and you did not provide fasta file. Thus, we do not have the information we need to continue the analysis.")
=======
        writePangenome(pangenome, filename, args.force, disable_bar=args.disable_prog_bar)
        if args.clusters is None and pangenome.status["geneSequences"] == "No" and args.fasta is None:
            raise Exception("The gff/gbff provided did not have any sequence informations, "
                            "you did not provide clusters and you did not provide fasta file. "
                            "Thus, we do not have the information we need to continue the analysis.")
>>>>>>> 20555b32

        elif args.clusters is None and pangenome.status["geneSequences"] == "No" and args.fasta is not None:
            getGeneSequencesFromFastas(pangenome, args.fasta)

        if args.clusters is not None:
            readClustering(pangenome, args.clusters, disable_bar=args.disable_prog_bar)

        elif args.clusters is None:  # we should have the sequences here.
            clustering(pangenome, tmpdir=args.tmpdir, cpu=args.cpu, defrag=not args.no_defrag,
                       disable_bar=args.disable_prog_bar)
    elif args.fasta is not None:
        pangenome = Pangenome()
        annotatePangenome(pangenome, args.fasta, args.tmpdir, args.cpu, contig_filter=args.contig_filter,
                          disable_bar=args.disable_prog_bar)
        writePangenome(pangenome, filename, args.force, disable_bar=args.disable_prog_bar)
<<<<<<< HEAD
        clustering(pangenome, tmpdir=args.tmpdir, cpu=args.cpu, defrag=not args.no_defrag, disable_bar=args.disable_prog_bar)
=======
        clustering(pangenome, tmpdir=args.tmpdir, cpu=args.cpu, defrag=not args.no_defrag,
                   disable_bar=args.disable_prog_bar)
>>>>>>> 20555b32

    computeNeighborsGraph(pangenome, disable_bar=args.disable_prog_bar)

    partition(pangenome, tmpdir=args.tmpdir, cpu=args.cpu, K=args.nb_of_partitions, disable_bar=args.disable_prog_bar)
    writePangenome(pangenome, filename, args.force, disable_bar=args.disable_prog_bar)

    if args.rarefaction:
        makeRarefactionCurve(pangenome, args.output, args.tmpdir, cpu=args.cpu, disable_bar=args.disable_prog_bar)
<<<<<<< HEAD
    if len(pangenome.organisms) > 1 and len(pangenome.organisms) < 5000:
=======
    if 1 < len(pangenome.organisms) < 5000:
>>>>>>> 20555b32
        drawTilePlot(pangenome, args.output, nocloud=False if len(pangenome.organisms) < 500 else True)
    drawUCurve(pangenome, args.output)

    writeFlatFiles(pangenome, args.output, args.cpu, csv=True, genePA=True, gexf=True, light_gexf=True, projection=True,
                   json=True, stats=True, partitions=True)

    printInfo(filename, content=True)


def workflowSubparser(subparser):
    parser = subparser.add_parser("workflow", formatter_class=argparse.ArgumentDefaultsHelpFormatter)

    required = parser.add_argument_group(title="Input arguments", description="The possible input arguments :")
    required.add_argument('--fasta', required=False, type=str,
<<<<<<< HEAD
                          help="A tab-separated file listing the organism names, and the fasta filepath of its genomic sequence(s) (the fastas can be compressed). One line per organism. This option can be used alone.")
    required.add_argument('--anno', required=False, type=str,
                          help="A tab-separated file listing the organism names, and the gff filepath of its annotations (the gffs can be compressed). One line per organism. This option can be used alone IF the fasta sequences are in the gff files, otherwise --fasta needs to be used.")
    required.add_argument("--clusters", required=False, type=str,
                          help="a tab-separated file listing the cluster names, the gene IDs, and optionnally whether they are a fragment or not.")
=======
                          help="A tab-separated file listing the organism names, "
                               "and the fasta filepath of its genomic sequence(s) (the fastas can be compressed). "
                               "One line per organism. This option can be used alone.")
    required.add_argument('--anno', required=False, type=str,
                          help="A tab-separated file listing the organism names, and the gff filepath "
                               "of its annotations (the gffs can be compressed). One line per organism. "
                               "This option can be used alone IF the fasta sequences are in the gff files, "
                               "otherwise --fasta needs to be used.")
    required.add_argument("--clusters", required=False, type=str,
                          help="a tab-separated file listing the cluster names, the gene IDs, "
                               "and optionally whether they are a fragment or not.")
>>>>>>> 20555b32

    optional = parser.add_argument_group(title="Optional arguments")
    optional.add_argument('-o', '--output', required=False, type=str,
                          default="ppanggolin_output" + time.strftime("_DATE%Y-%m-%d_HOUR%H.%M.%S",
                                                                      time.localtime()) + "_PID" + str(os.getpid()),
                          help="Output directory")
    optional.add_argument("--basename", required=False, default="pangenome", help="basename for the output file")
    optional.add_argument("--rarefaction", required=False, action="store_true",
<<<<<<< HEAD
                          help="Use to compute the rarefaction curves (WARNING: can be time consumming)")
    optional.add_argument("-K", "--nb_of_partitions", required=False, default=-1, type=int,
                          help="Number of partitions to use. Must be at least 2. If under 2, it will be detected automatically.")
    optional.add_argument("--defrag", required=False, action="store_true",
                          help=argparse.SUPPRESS)  ##This ensures compatibility with workflows built with the old option "defrag" when it was not the default
=======
                          help="Use to compute the rarefaction curves (WARNING: can be time consuming)")
    optional.add_argument("-K", "--nb_of_partitions", required=False, default=-1, type=int,
                          help="Number of partitions to use. Must be at least 2. If under 2, "
                               "it will be detected automatically.")
    optional.add_argument("--defrag", required=False, action="store_true",
                          help=argparse.SUPPRESS)
    # This ensures compatibility with workflows built with the old option "defrag" when it was not the default
>>>>>>> 20555b32
    optional.add_argument("--no_defrag", required=False, action="store_true",
                          help="DO NOT Realign gene families to link fragments with their non-fragmented gene family.")
    optional.add_argument("--contig_filter", required=False, default=1, type=min_one, help=argparse.SUPPRESS)
    return parser<|MERGE_RESOLUTION|>--- conflicted
+++ resolved
@@ -19,12 +19,8 @@
 from ppanggolin.info import printInfo
 
 
-<<<<<<< HEAD
-### a global workflow that does everything in one go.
-=======
 """ a global workflow that does everything in one go. """
 
->>>>>>> 20555b32
 
 def launch(args):
     pangenome = Pangenome()
@@ -34,18 +30,11 @@
         if args.clusters is not None:
             getSeq = False
         readAnnotations(pangenome, args.anno, cpu=args.cpu, getSeq=getSeq, disable_bar=args.disable_prog_bar)
-<<<<<<< HEAD
-        writePangenome(pangenome, filename, args.force)
-        if args.clusters is None and pangenome.status["geneSequences"] == "No" and args.fasta is None:
-            raise Exception(
-                "The gff/gbff provided did not have any sequence informations, you did not provide clusters and you did not provide fasta file. Thus, we do not have the information we need to continue the analysis.")
-=======
         writePangenome(pangenome, filename, args.force, disable_bar=args.disable_prog_bar)
         if args.clusters is None and pangenome.status["geneSequences"] == "No" and args.fasta is None:
             raise Exception("The gff/gbff provided did not have any sequence informations, "
                             "you did not provide clusters and you did not provide fasta file. "
                             "Thus, we do not have the information we need to continue the analysis.")
->>>>>>> 20555b32
 
         elif args.clusters is None and pangenome.status["geneSequences"] == "No" and args.fasta is not None:
             getGeneSequencesFromFastas(pangenome, args.fasta)
@@ -61,12 +50,8 @@
         annotatePangenome(pangenome, args.fasta, args.tmpdir, args.cpu, contig_filter=args.contig_filter,
                           disable_bar=args.disable_prog_bar)
         writePangenome(pangenome, filename, args.force, disable_bar=args.disable_prog_bar)
-<<<<<<< HEAD
-        clustering(pangenome, tmpdir=args.tmpdir, cpu=args.cpu, defrag=not args.no_defrag, disable_bar=args.disable_prog_bar)
-=======
         clustering(pangenome, tmpdir=args.tmpdir, cpu=args.cpu, defrag=not args.no_defrag,
                    disable_bar=args.disable_prog_bar)
->>>>>>> 20555b32
 
     computeNeighborsGraph(pangenome, disable_bar=args.disable_prog_bar)
 
@@ -75,11 +60,7 @@
 
     if args.rarefaction:
         makeRarefactionCurve(pangenome, args.output, args.tmpdir, cpu=args.cpu, disable_bar=args.disable_prog_bar)
-<<<<<<< HEAD
-    if len(pangenome.organisms) > 1 and len(pangenome.organisms) < 5000:
-=======
     if 1 < len(pangenome.organisms) < 5000:
->>>>>>> 20555b32
         drawTilePlot(pangenome, args.output, nocloud=False if len(pangenome.organisms) < 500 else True)
     drawUCurve(pangenome, args.output)
 
@@ -94,13 +75,6 @@
 
     required = parser.add_argument_group(title="Input arguments", description="The possible input arguments :")
     required.add_argument('--fasta', required=False, type=str,
-<<<<<<< HEAD
-                          help="A tab-separated file listing the organism names, and the fasta filepath of its genomic sequence(s) (the fastas can be compressed). One line per organism. This option can be used alone.")
-    required.add_argument('--anno', required=False, type=str,
-                          help="A tab-separated file listing the organism names, and the gff filepath of its annotations (the gffs can be compressed). One line per organism. This option can be used alone IF the fasta sequences are in the gff files, otherwise --fasta needs to be used.")
-    required.add_argument("--clusters", required=False, type=str,
-                          help="a tab-separated file listing the cluster names, the gene IDs, and optionnally whether they are a fragment or not.")
-=======
                           help="A tab-separated file listing the organism names, "
                                "and the fasta filepath of its genomic sequence(s) (the fastas can be compressed). "
                                "One line per organism. This option can be used alone.")
@@ -112,7 +86,6 @@
     required.add_argument("--clusters", required=False, type=str,
                           help="a tab-separated file listing the cluster names, the gene IDs, "
                                "and optionally whether they are a fragment or not.")
->>>>>>> 20555b32
 
     optional = parser.add_argument_group(title="Optional arguments")
     optional.add_argument('-o', '--output', required=False, type=str,
@@ -121,13 +94,6 @@
                           help="Output directory")
     optional.add_argument("--basename", required=False, default="pangenome", help="basename for the output file")
     optional.add_argument("--rarefaction", required=False, action="store_true",
-<<<<<<< HEAD
-                          help="Use to compute the rarefaction curves (WARNING: can be time consumming)")
-    optional.add_argument("-K", "--nb_of_partitions", required=False, default=-1, type=int,
-                          help="Number of partitions to use. Must be at least 2. If under 2, it will be detected automatically.")
-    optional.add_argument("--defrag", required=False, action="store_true",
-                          help=argparse.SUPPRESS)  ##This ensures compatibility with workflows built with the old option "defrag" when it was not the default
-=======
                           help="Use to compute the rarefaction curves (WARNING: can be time consuming)")
     optional.add_argument("-K", "--nb_of_partitions", required=False, default=-1, type=int,
                           help="Number of partitions to use. Must be at least 2. If under 2, "
@@ -135,7 +101,6 @@
     optional.add_argument("--defrag", required=False, action="store_true",
                           help=argparse.SUPPRESS)
     # This ensures compatibility with workflows built with the old option "defrag" when it was not the default
->>>>>>> 20555b32
     optional.add_argument("--no_defrag", required=False, action="store_true",
                           help="DO NOT Realign gene families to link fragments with their non-fragmented gene family.")
     optional.add_argument("--contig_filter", required=False, default=1, type=min_one, help=argparse.SUPPRESS)
