--- conflicted
+++ resolved
@@ -46,14 +46,8 @@
         annotatePangenome(pangenome, args.fasta_list, args.tmpdir, args.cpu, fastaList=True)
         writePangenome(pangenome, filename, args.force)
         clustering(pangenome, tmpdir = args.tmpdir,cpu = args.cpu, defrag = args.defrag)
-<<<<<<< HEAD
     elif args.fasta_files is not None:
-        pangenome = Pangenome()
         annotatePangenome(pangenome, args.fasta_files, args.tmpdir, args.cpu, fastaList=False)
-=======
-    elif args.fastas is not None:
-        annotatePangenome(pangenome, args.fastas, args.tmpdir, args.cpu, fastaList=False)
->>>>>>> b8543079
         writePangenome(pangenome, filename, args.force)
         clustering(pangenome, tmpdir = args.tmpdir,cpu = args.cpu, defrag = args.defrag)
 
