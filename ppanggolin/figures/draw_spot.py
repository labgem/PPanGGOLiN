#!/usr/bin/env python3
# coding:utf-8


# default libraries
import logging
from collections import defaultdict, Counter
import random
from math import pi
import sys
from typing import List, Set, Union
from pathlib import Path

# installed libraries
from scipy.spatial.distance import pdist
from scipy.sparse import csc_matrix
from scipy.cluster.hierarchy import linkage, dendrogram
import networkx as nx
from tqdm import tqdm
from bokeh.plotting import ColumnDataSource, figure, save
from bokeh.io import output_file
from bokeh.layouts import column, row
<<<<<<< HEAD
from bokeh.models import WheelZoomTool, LabelSet, Slider, CustomJS, HoverTool, RadioGroup, Div, Column, GlyphRenderer, \
    RadioButtonGroup
=======
from bokeh.models import WheelZoomTool, LabelSet, Slider, CustomJS, HoverTool, Div, Column, GlyphRenderer, RadioButtonGroup

>>>>>>> 98a73f32

# local libraries
from ppanggolin.pangenome import Pangenome
from ppanggolin.genome import Feature
from ppanggolin.region import Spot
from ppanggolin.utils import jaccard_similarities
from ppanggolin.formats import check_pangenome_info
from ppanggolin.RGP.spot import comp_border


def check_predicted_spots(pangenome):
    """ checks pangenome status and .h5 files for predicted spots, raises an error if they were not predicted"""
    if pangenome.status["spots"] == "No":
        raise Exception("You are trying to draw spots for a pangenome that does not have spots predicted. "
                        "Please see the 'spot' subcommand.")


def make_colors_for_iterable(it: set) -> dict:
    """
    Randomly picks a color for all elements of a given iterable

    :param it: Iterable families or modules

    :return: Dictionary with for each element a random color associate
    """

    famcol = {}
    for element in it:
        col = list(random.choices(range(256), k=3))
        if element == "none":
            famcol[element] = "#D3D3D3"
        else:
            famcol[element] = '#%02x%02x%02x' % (col[0], col[1], col[2])
    return famcol


def order_gene_lists(gene_lists: list, overlapping_match: int, exact_match: int, set_size: int):
    """
    Order all rgps the same way, and order them by similarity in gene content.

    :param gene_lists: List of genes in rgps
    :param overlapping_match: Allowed number of missing persistent genes when comparing flanking genes
    :param exact_match: Number of perfectly matching flanking single copy markers required to associate RGPs
    :param set_size: Number of single copy markers to use as flanking genes for RGP

    :return: List of ordered genes
    """

    line_order_gene_lists(gene_lists, overlapping_match, exact_match, set_size)
    return row_order_gene_lists(gene_lists)


def row_order_gene_lists(gene_lists: list) -> list:
    """
    Row ordering of all rgps

    :param gene_lists:

    :return : An ordered genes list
    """
    fam_dict = defaultdict(set)
    # if there is only one, ordering is useless
    if len(gene_lists) == 1:
        return gene_lists

    if len(gene_lists) > sys.getrecursionlimit():
        sys.setrecursionlimit(len(gene_lists))  # we need the recursion limit to be higher than the number of regions.

    for index, genelist in enumerate([genelist[0] for genelist in gene_lists]):
        for gene in genelist:
            if hasattr(gene, "family"):
                fam_dict[gene.family].add(index)
    all_indexes = []
    all_columns = []
    data = []
    for fam_index, rgp_indexes in enumerate(fam_dict.values()):
        all_indexes.extend([fam_index] * len(rgp_indexes))
        all_columns.extend(rgp_indexes)
        data.extend([1.0] * len(rgp_indexes))

    mat_p_a = csc_matrix((data, (all_indexes, all_columns)), shape=(len(fam_dict), len(gene_lists)), dtype='float')
    dist = pdist(1 - jaccard_similarities(mat_p_a, 0).todense())
    hc = linkage(dist, 'single')

    dendro = dendrogram(hc, no_plot=True)

    new_gene_lists = [gene_lists[index] for index in dendro["leaves"]]

    return new_gene_lists


def line_order_gene_lists(gene_lists: list, overlapping_match: int, exact_match: int, set_size: int):
    """
    Line ordering of all rgps

    :param gene_lists: list
    :param overlapping_match: Allowed number of missing persistent genes when comparing flanking genes
    :param exact_match: Number of perfectly matching flanking single copy markers required to associate RGPs
    :param set_size: Number of single copy markers to use as flanking genes for RGP
    """
    classified = {0}  # first gene list has the right order
    new_classify = set()

    to_classify = set(range(1, len(gene_lists)))  # the others may (or may not) have it

    while len(to_classify) != 0:
        for class_index in classified:
            base_border1 = [gene.family for gene in gene_lists[class_index][1][0]]
            base_border2 = [gene.family for gene in gene_lists[class_index][1][1]]
            for unclass_index in list(to_classify):
                border1 = [gene.family for gene in gene_lists[unclass_index][1][0]]
                border2 = [gene.family for gene in gene_lists[unclass_index][1][1]]
                if comp_border(base_border1, border1, overlapping_match, set_size, exact_match) and \
                        comp_border(base_border2, border2, overlapping_match, set_size, exact_match):
                    to_classify.discard(unclass_index)
                    new_classify.add(unclass_index)
                elif comp_border(base_border2, border1, overlapping_match, set_size, exact_match) and \
                        comp_border(base_border1, border2, overlapping_match, set_size, exact_match):
                    # reverse the order of the genes to match the 'reference'
                    gene_lists[unclass_index][0] = gene_lists[unclass_index][0][::-1]
                    # inverse the borders
                    former_border_1 = gene_lists[unclass_index][1][0]
                    former_border_2 = gene_lists[unclass_index][1][1]
                    gene_lists[unclass_index][1][0] = former_border_2
                    gene_lists[unclass_index][1][1] = former_border_1

                    # specify the new 'classified' and remove from unclassified
                    to_classify.discard(unclass_index)
                    new_classify.add(unclass_index)
        classified |= new_classify  # the newly classified will help to check the unclassified,
        # the formerly classified are not useful for what remains (if something remains)
        new_classify = set()


def subgraph(spot: Spot, outname: str, with_border: bool = True, set_size: int = 3,
             multigenics: set = None, fam_to_mod: dict = None):
    """
    Write a pangeome subgraph of the gene families of a spot in gexf format

    :param spot:
    :param outname:
    :param with_border:
    :param set_size:
    :param multigenics:
    :param fam_to_mod:
    """
    g = nx.Graph()

    for rgp in spot.regions:
        if with_border:
            borders = rgp.get_bordering_genes(set_size, multigenics)
            minpos = min([gene.position for border in borders for gene in border])
            maxpos = max([gene.position for border in borders for gene in border])
        else:
            minpos = rgp.starter.position
            maxpos = rgp.stopper.position
        gene_list = rgp.contig.get_genes(minpos, maxpos)
        prev = None
        for gene in gene_list:
            g.add_node(gene.family.name, partition=gene.family.named_partition)
            if fam_to_mod is not None:
                curr_mod = fam_to_mod.get(gene.family)
                if curr_mod is not None:
                    g.nodes[gene.family.name]["module"] = curr_mod
            try:
                g.nodes[gene.family.name]["occurrence"] += 1
            except KeyError:
                g.nodes[gene.family.name]["occurrence"] = 1
            if gene.name != "":
                if "name" in g.nodes[gene.family.name]:
                    try:
                        g.nodes[gene.family.name]["name"][gene.name] += 1
                    except KeyError:
                        g.nodes[gene.family.name]["name"][gene.name] = 1
                else:
                    g.nodes[gene.family.name]["name"] = Counter([gene.name])
            if prev is not None:
                g.add_edge(gene.family.name, prev)
                try:
                    g[gene.family.name][prev]["rgp"].add(rgp)
                except KeyError:
                    g[gene.family.name][prev]["rgp"] = {rgp}
            prev = gene.family.name
    for node1, node2 in g.edges:
        g[node1][node2]["weight"] = len(g[node1][node2]["rgp"]) / len(spot)
        del g[node1][node2]["rgp"]
    for node in g.nodes:
        if "name" in g.nodes[node]:
            g.nodes[node]["name"] = g.nodes[node]["name"].most_common(1)[0][0]

    nx.write_gexf(g, outname)

def is_gene_list_ordered(genes:List[Feature]):
    """
    Check if a list of genes is ordered.
    """
    first_gene = genes[0]
    second_gene = genes[1]

    if first_gene.start < second_gene.start:
        return True
    if first_gene.start > second_gene.start:
        if second_gene.start_relative_to(first_gene) < first_gene.contig.length:
            return True
        else:
            return False
    

def mk_source_data(genelists: list, fam_col: dict, fam_to_mod: dict) -> (ColumnDataSource, list):
    """

    :param genelists:
    :param fam_col: Dictionary with for each family the corresponding color
    :param fam_to_mod: Dictionary with the correspondence modules families
    :return:
    """
    partition_colors = {"shell": "#00D860", "persistent": "#F7A507", "cloud": "#79DEFF"}

    df = {'name': [], 'ordered': [], 'strand': [], "start": [], "stop": [], "length": [], 'module': [],
          'module_color': [], 'x': [], 'y': [], 'width': [], 'family_color': [], 'partition_color': [], 'partition': [],
          "family": [], "product": [], "x_label": [], "y_label": [], "label": [], "gene_type": [], 'gene_ID': [],
          "gene_local_ID": []}

    for index, gene_list in enumerate(genelists):
        
        genelist = gene_list[0]
<<<<<<< HEAD

        if genelist[0].start < genelist[1].start:
            # if the order has been inverted, positioning elements on the figure is different
=======
        first_gene = genelist[0]
        last_gene = genelist[-1]
        
        if is_gene_list_ordered(genelist):
            # if the order has been inverted, positionning elements on the figure is different
>>>>>>> 98a73f32
            ordered = True
            start = first_gene.start
        else:
            ordered = False
            start = first_gene.stop
        for gene in genelist:
            relative_start = gene.start_relative_to(first_gene if ordered else last_gene)
            relative_stop = gene.stop_relative_to(first_gene if ordered else last_gene)
            df["ordered"].append(str(ordered))
            df["strand"].append(gene.strand)
            df["start"].append(relative_start)
            df["stop"].append(relative_stop)
            df["length"].append(len(gene))
            df["gene_type"].append(gene.type)
            df["product"].append(gene.product)
            df["gene_local_ID"].append(gene.local_identifier)
            df['gene_ID'].append(gene.ID)

            if "RNA" in gene.type:  # dedicated values for RNA genes
                df["name"].append(gene.product)
                df["family"].append(gene.type)
                df["partition"].append("none")
                df["family_color"].append("#A109A7")
                df["partition_color"].append("#A109A7")
                df["module"].append("none")
            else:
                df["name"].append(gene.name)
                df["family"].append(gene.family.name)
                df["partition"].append(gene.family.named_partition)
                df["family_color"].append(fam_col[gene.family])
                df["partition_color"].append(partition_colors[gene.family.named_partition])
                df["module"].append(fam_to_mod.get(gene.family, "none"))

            # df["x"].append((abs(gene.start - start) + abs(gene.stop - start)) / 2)
            # df["width"].append(gene.stop - gene.start)
            df["x"].append((abs(relative_start - start) + abs(relative_stop - start)) / 2)
            df["width"].append(len(gene))

            df["x_label"].append(str(int(df["x"][-1]) - int(int(df["width"][-1]) / 2)))
            if ordered:
                if gene.strand == "+":
                    df["y"].append((index * 10) + 1)
                else:
                    df["y"].append((index * 10) - 1)
            else:
                if gene.strand == "+":
                    df["y"].append((index * 10) - 1)
                else:
                    df["y"].append((index * 10) + 1)
            df["y_label"].append(float(df["y"][-1]) + 1.5)
    df["label"] = df["name"]
    df["line_color"] = df["partition_color"]
    df["fill_color"] = df["family_color"]

    # define colors for modules
    mod2col = make_colors_for_iterable(set(df["module"]))
    mod_colors = []
    for mod in df["module"]:
        mod_colors.append(mod2col[mod])
    df["module_color"] = mod_colors

    # defining things that we will see when hovering over the graphical elements
    tooltips = [
        ("start", "@start"),
        ("stop", "@stop"),
        ("length", "@length"),
        ("name", "@name"),
        ("product", "@product"),
        ("family", "@family"),
        ("module", "@module"),
        ("partition", "@partition"),
        ("local identifier", "@gene_local_ID"),
        ("gene ID", "@gene_ID"),
        ("ordered", "@ordered"),
        ("strand", "@strand"),
    ]

    return ColumnDataSource(data=df), tooltips


def add_gene_tools(recs: GlyphRenderer, source_data: ColumnDataSource) -> Column:
    """
    Define tools to change the outline and fill colors of genes

    :param recs:
    :param source_data:
    :return:
    """

    def color_str(color_element: str) -> str:
        """ 
        Javascript code to switch between partition, family and module color for the given 'color_element'

        :param color_element:

        :return: Javascript code
        """
        return f"""
            if(btn.active == 0){{
                source.data['{color_element}'] = source.data['partition_color'];
                console.log('partition_color')
            }}else if(btn.active == 1){{
                source.data['{color_element}'] = source.data['family_color'];
                console.log('family_color')
            }}else if(btn.active == 2){{
                source.data['{color_element}'] = source.data['module_color'];
                console.log('module_color')
            }}
            recs.{color_element} = source.data['{color_element}'];
            source.change.emit();
        """

    radio_line_color = RadioButtonGroup(labels=["partition", "family", "module"], active=0)
    radio_fill_color = RadioButtonGroup(labels=["partition", "family", "module"], active=1)

    radio_line_color.js_on_event("button_click",
                                 CustomJS(args=dict(recs=recs, source=source_data, btn=radio_line_color),
                                          code=color_str("line_color")))

    radio_fill_color.js_on_event("button_click",
                                 CustomJS(args=dict(recs=recs, source=source_data, btn=radio_fill_color),
                                          code=color_str("fill_color")))

    color_header = Div(text="<b>Genes:</b>")
    line_title = Div(text="""Color to use for gene outlines:""")
    fill_title = Div(text="""Color to fill genes with:""")

    gene_outline_size = Slider(start=0, end=10, value=5, step=0.1, title="Gene outline size:")
    gene_outline_size.js_on_change('value', CustomJS(args=dict(other=recs),
                                                     code="""
                other.glyph.line_width = this.value;
                console.log('SLIDER: active=' + this.value, this.toString())
                """
                                                     ))

    return column(color_header, row(column(line_title, radio_line_color), column(fill_title, radio_fill_color)),
                  gene_outline_size)


def add_gene_labels(fig, source_data: ColumnDataSource) -> (Column, LabelSet):
    """

    :param fig:
    :param source_data:
    :return:
    """
    labels = LabelSet(x='x_label', y='y_label', text='label', source=source_data, text_font_size="18px")
    slider_font = Slider(start=0, end=64, value=16, step=1, title="Gene label font size in px")
    slider_angle = Slider(start=0, end=pi / 2, value=0, step=0.01, title="Gene label angle in radian")

    radio_label_type = RadioButtonGroup(labels=["name", "product", "family", "local identifier", "gene ID", "none"],
                                        active=1)

    slider_angle.js_link('value', labels, 'angle')

    slider_font.js_on_change('value',
                             CustomJS(args=dict(other=labels),
                                      code="other.text_font_size = this.value+'px';"
                                      )
                             )

    radio_label_type.js_on_event("button_click",
                                 CustomJS(args=dict(other=labels, source=source_data, btn=radio_label_type),
                                          code="""
                if(btn.active == 5){
                    source.data['label'] = [];
                    for(var i=0;i<source.data['name'].length;i++){
                        source.data['label'].push('');
                    }
                }else if(btn.active == 3){
                    source.data['label'] = source.data['gene_local_ID'];
                }else if(btn.active == 4){
                    source.data['label'] = source.data['gene_ID'];
                }
                else{
                    source.data['label'] = source.data[btn.labels[btn.active]];
                }
                other.source = source;
                source.change.emit();
                """
                                          ))

    label_header = Div(text="<b>Gene labels:</b>")
    radio_title = Div(text="""Gene labels to use:""", )
    labels_block = column(label_header, row(slider_font, slider_angle), column(radio_title, radio_label_type))

    fig.add_layout(labels)

    return labels_block, labels


def mk_genomes(gene_lists: list, ordered_counts: list) -> (ColumnDataSource, list):
    """

    :param gene_lists:
    :param ordered_counts:
    :return:
    """
    df = {"name": [], "width": [], "occurrences": [], 'x': [], 'y': [], "x_label": []}

    for index, gene_list in enumerate(gene_lists):
        genelist = gene_list[0]
        df["occurrences"].append(ordered_counts[index])
        df["y"].append(index * 10)
<<<<<<< HEAD
        if genelist[0].start < genelist[1].start:
            # if the order has been inverted, positioning elements on the figure is different
            df["width"].append(abs(genelist[-1].stop - genelist[0].start))
=======
        first_gene = genelist[0]
        last_gene =  genelist[-1]
        if is_gene_list_ordered(genelist):
            # if the order has been inverted, positionning elements on the figure is different
            width = abs(last_gene.stop_relative_to(first_gene ) - genelist[0].start) 
            df["width"].append(width)
                               
>>>>>>> 98a73f32
        else:
            # order has been inverted
            width = abs(last_gene.stop_relative_to(last_gene ) - last_gene.start) 
            df["width"].append(width)

        df["x"].append((df["width"][-1]) / 2)
        df["x_label"].append(0)
        df["name"].append(genelist[0].organism.name)
    tooltip = [
        ("name", "@name"),
        ("occurrences", "@occurrences"),
    ]
    return ColumnDataSource(data=df), tooltip


def add_genome_tools(fig, gene_recs: GlyphRenderer, genome_recs: GlyphRenderer, gene_source: ColumnDataSource,
                     genome_source: ColumnDataSource, nb: int, gene_labels: LabelSet):
    """

    :param fig:
    :param gene_recs:
    :param genome_recs:
    :param gene_source:
    :param genome_source:
    :param nb:
    :param gene_labels:
    :return:
    """
    # add genome labels
    genome_labels = LabelSet(x='x_label', y='y', x_offset=-20, text='name', text_align="right",
                             source=genome_source, text_font_size="16px")
    fig.add_layout(genome_labels)

    slider_font = Slider(start=0, end=64, value=16, step=1, title="Genome label font size in px")
    slider_font.js_on_change('value',
                             CustomJS(args=dict(other=genome_labels),
                                      code="other.text_font_size = this.value+'px';"
                                      )
                             )

    slider_offset = Slider(start=-400, end=0, value=-20, step=1, title="Genome label offset")
    slider_offset.js_link('value', genome_labels, 'x_offset')

    slider_spacing = Slider(start=1, end=40, value=10, step=1, title="Genomes spacing")
    slider_spacing.js_on_change('value', CustomJS(
        args=dict(gene_recs=gene_recs, gene_source=gene_source, genome_recs=genome_recs, genome_source=genome_source,
                  nb_elements=nb, genome_labels=genome_labels, gene_labels=gene_labels),
        code="""
            var current_val = genome_source.data['y'][genome_source.data['y'].length - 1] / (nb_elements-1);
            for (let i=0 ; i < genome_source.data['y'].length ; i++){
                genome_source.data['y'][i] =  (genome_source.data['y'][i] * this.value) / current_val;
            }
            for (let i=0 ; i < gene_source.data['y'].length ; i++){
                if((gene_source.data['ordered'][i] == 'True' && gene_source.data['strand'][i] == '+') || (gene_source.data['ordered'][i] == 'False' && gene_source.data['strand'][i] == '-') ){
                    gene_source.data['y'][i] = (((gene_source.data['y'][i]-1) * this.value) / current_val) +1;
                    gene_source.data['y_label'][i] = (((gene_source.data['y_label'][i]-1-1.5) * this.value) / current_val) + 1 + 1.5;
                }else{
                    gene_source.data['y'][i] = (((gene_source.data['y'][i]+1) * this.value) / current_val) -1;
                    gene_source.data['y_label'][i] = (((gene_source.data['y_label'][i]+1-1.5) * this.value) / current_val) -1 + 1.5;

                }
            }
            gene_recs.source = gene_source;
            genome_recs.source = genome_source;
            gene_labels.source = gene_source;
            genome_labels.source = genome_source;
            gene_source.change.emit();
            genome_source.change.emit();
        """))

    genome_header = Div(text="<b>Genomes:</b>")
    return column(genome_header, slider_spacing, slider_font, slider_offset)


def draw_curr_spot(gene_lists: list, ordered_counts: list, fam_to_mod: dict, fam_col: dict, file_name: str):
    """

    :param gene_lists:
    :param ordered_counts:
    :param fam_to_mod:
    :param fam_col: Dictionary with for each family the corresponding color
    :param file_name:
    :return:
    """

    # Prepare the source data
    output_file(file_name + ".html")

    # generate the figure and add some tools to it
    wheel_zoom = WheelZoomTool()
    fig = figure(title="spot graphic", width=1600, height=600,
                 tools=["pan", "box_zoom", "reset", "save", wheel_zoom, "ywheel_zoom", "xwheel_zoom"])
    fig.axis.visible = True
    fig.toolbar.active_scroll = wheel_zoom

    # genome rectangles
    genome_source, genome_tooltip = mk_genomes(gene_lists, ordered_counts)
    genome_recs = fig.rect(x='x', y='y', fill_color="dimgray", width="width", height=0.5, source=genome_source)
    genome_recs_hover = HoverTool(renderers=[genome_recs], tooltips=genome_tooltip, mode="mouse",
                                  point_policy="follow_mouse")
    fig.add_tools(genome_recs_hover)

    # gene rectangles
    gene_source, gene_tooltips = mk_source_data(gene_lists, fam_col, fam_to_mod)
    recs = fig.rect(x='x', y='y', line_color='line_color', fill_color='fill_color', width='width', height=2,
                    line_width=5, source=gene_source)
    recs_hover = HoverTool(renderers=[recs], tooltips=gene_tooltips, mode="mouse", point_policy="follow_mouse")
    fig.add_tools(recs_hover)
    # gene modification tools
    gene_tools = add_gene_tools(recs, gene_source)

    # label modification tools
    labels_tools, labels = add_gene_labels(fig, gene_source)

    # genome tool
    genome_tools = add_genome_tools(fig, recs, genome_recs, gene_source, genome_source, len(gene_lists), labels)

    save(column(fig, row(labels_tools, gene_tools), row(genome_tools)))
    

def draw_selected_spots(selected_spots: Union[List[Spot], Set[Spot]], pangenome: Pangenome, output: Path,
                        overlapping_match: int, exact_match: int, set_size: int, disable_bar: bool = False):
    """
    Draw only the selected spot and give parameters

    :param selected_spots: List of the selected spot by user
    :param pangenome: Pangenome containing spot
    :param output: Path to output directory
    :param overlapping_match: Allowed number of missing persistent genes when comparing flanking genes
    :param exact_match:
    :param set_size:
    :param disable_bar: Allow preventing bar progress print
    """

    logging.getLogger("PPanGGOLiN").info("Ordering genes among regions, and drawing spots...")

    multigenics = pangenome.get_multigenics(pangenome.parameters["rgp"]["dup_margin"])

    fam2mod = {}
    for mod in pangenome.modules:
        for fam in mod.families:
            fam2mod[fam] = f"module_{mod.ID}"

    for spot in tqdm(selected_spots, total=len(selected_spots), unit="spot", disable=disable_bar):
        fname = output / f"spot_{str(spot.ID)}"

        # write rgps representatives and the rgps they are identical to
        with open(fname.absolute().as_posix() + '_identical_rgps.tsv', 'w') as out_struc:
            out_struc.write('representative_rgp\trepresentative_rgp_genome\tidentical_rgp\tidentical_rgp_genome\n')
            for key_rgp, other_rgps in spot.get_uniq_to_rgp().items():
                for rgp in other_rgps:
                    out_struc.write(f"{key_rgp.name}\t{key_rgp.organism.name}\t{rgp.name}\t{rgp.organism.name}\n")
        
        fams = set()
        gene_lists = []

        for rgp in spot.regions:
<<<<<<< HEAD
            borders = rgp.get_bordering_genes(set_size, multigenics)
            minpos = min([gene.position for border in borders for gene in border])
            maxpos = max([gene.position for border in borders for gene in border])
            gene_list = rgp.contig.get_genes(minpos, maxpos)
            minstart = min([gene.start for border in borders for gene in border])
            maxstop = max([gene.stop for border in borders for gene in border])
            rnas_toadd = set()
            for rna in rgp.contig.RNAs:
                if minstart < rna.start < maxstop:
                    rnas_toadd.add(rna)
            gene_list.extend(rnas_toadd)
            gene_list = sorted(gene_list, key=lambda x: x.start)

            fams |= {gene.family for gene in gene_list if gene.type == "CDS"}

            gene_lists.append([gene_list, borders, rgp])
=======

            contig = rgp.contig
            left_border_and_in_between_genes, right_border_and_in_between_genes = rgp.get_bordering_genes(set_size, multigenics, return_only_persistents=False)

            # clean borders from multigenic and non persistent genes
            left_border = [gene for gene in left_border_and_in_between_genes if gene.family.named_partition == "persistent" and gene.family not in multigenics]
            right_border = [gene for gene in right_border_and_in_between_genes if gene.family.named_partition == "persistent" and gene.family not in multigenics]

            # in some rare case with plasmid left and rigth border can be made of the same genes
            # we use a set to only have one gene represented.  
            consecutive_genes_lists = contig.get_ordered_consecutive_genes(set(left_border_and_in_between_genes + right_border_and_in_between_genes + list(rgp.genes)))
            
            consecutive_genes_and_rnas_lists = []
        
            for consecutive_genes in consecutive_genes_lists: 
                
                start, stop = consecutive_genes[0].start, consecutive_genes[-1].stop

                rnas_toadd = []
                for rna in rgp.contig.RNAs:
                    if start < rna.start < stop:
                        rnas_toadd.append(rna)
                
                ordered_genes_with_rnas = sorted(consecutive_genes + rnas_toadd, key=lambda x: x.start)
                consecutive_genes_and_rnas_lists.append(ordered_genes_with_rnas)

            ordered_genes = [gene for genes in consecutive_genes_and_rnas_lists for gene in genes]

            fams |= {gene.family for gene in ordered_genes if gene.type == "CDS"}

            gene_lists.append([ordered_genes, [left_border, right_border], rgp])
        
>>>>>>> 98a73f32
        famcolors = make_colors_for_iterable(fams)
        # order all rgps the same way, and order them by similarity in gene content
        gene_lists = order_gene_lists(gene_lists, overlapping_match, exact_match, set_size)
        count_uniq = spot.count_uniq_ordered_set()

        # keep only the representative rgps for the figure
        uniq_gene_lists = []
        ordered_counts = []
        for genelist in gene_lists:
            curr_genelist_count = count_uniq.get(genelist[2])
            if curr_genelist_count is not None:
                uniq_gene_lists.append(genelist)
                ordered_counts.append(curr_genelist_count)

        draw_curr_spot(uniq_gene_lists, ordered_counts, fam2mod, famcolors, fname.absolute().as_posix())
        subgraph(spot, fname.absolute().as_posix() + ".gexf", set_size=set_size,
                 multigenics=multigenics, fam_to_mod=fam2mod)
    logging.getLogger("PPanGGOLiN").info(f"Done drawing spot(s), they can be found in the directory: '{output}'")


def draw_spots(pangenome: Pangenome, output: Path, spot_list: str, disable_bar: bool = False):
    """
    Main function to draw spot

    :param pangenome: Pangenome with spot predicted
    :param output: Path to output directory
    :param spot_list: List of spot to draw
    :param disable_bar: Allow to disable progress bar
    """
    # check that the pangenome has spots
    check_predicted_spots(pangenome)

    need_mod = False
    if pangenome.status["modules"] != "No":
        # modules are not required to be loaded, but if they have been computed we load them.
        need_mod = True

    check_pangenome_info(pangenome, need_annotations=True, need_families=True, need_graph=False, need_partitions=True,
                         need_rgp=True, need_spots=True, need_modules=need_mod, disable_bar=disable_bar)

    if spot_list == 'all' or any(x == 'all' for x in spot_list):
        logging.getLogger("PPanGGOLiN").debug("'all' value is found in spot list, all spots are drawn.")
        selected_spots = list(pangenome.spots)
    elif spot_list == "synteny" or any(x == 'synteny' for x in spot_list):
        logging.getLogger().debug(
            "'synteny' value is found in spot list, all spots with more than 1 conserved synteny are drawn.")
        selected_spots = [s for s in pangenome.spots if len(s.get_uniq_ordered_set()) > 1]
    else:
        curated_spot_list = {'spot_' + str(s) if not s.startswith("spot_") else str(s) for s in spot_list}
        logging.getLogger("PPanGGOLiN").debug(f'Required spots to draw: {curated_spot_list}')
        selected_spots = [s for s in pangenome.spots if "spot_" + str(s.ID) in curated_spot_list]
        if len(selected_spots) != len(curated_spot_list):
            existing_spots = {"spot_" + str(s.ID) for s in pangenome.spots}
            required_non_existing_spots = curated_spot_list - existing_spots
            logging.getLogger("PPanGGOLiN").warning(
                f'{len(required_non_existing_spots)} required spots to draw do not exist: {" ".join(required_non_existing_spots)} ')

    if len(selected_spots) < 10:
        logging.getLogger("PPanGGOLiN").info(f"Drawing the following spots: "
                                             f"{','.join(['spot_' + str(s.ID) for s in selected_spots])}")
    else:
        logging.getLogger("PPanGGOLiN").info(f"Drawing {len(selected_spots)} spots")

    draw_selected_spots(selected_spots, pangenome, output,
                        overlapping_match=pangenome.parameters["spot"]["overlapping_match"],
                        exact_match=pangenome.parameters["spot"]["exact_match_size"],
                        set_size=pangenome.parameters["spot"]["set_size"], disable_bar=disable_bar)<|MERGE_RESOLUTION|>--- conflicted
+++ resolved
@@ -20,13 +20,7 @@
 from bokeh.plotting import ColumnDataSource, figure, save
 from bokeh.io import output_file
 from bokeh.layouts import column, row
-<<<<<<< HEAD
-from bokeh.models import WheelZoomTool, LabelSet, Slider, CustomJS, HoverTool, RadioGroup, Div, Column, GlyphRenderer, \
-    RadioButtonGroup
-=======
 from bokeh.models import WheelZoomTool, LabelSet, Slider, CustomJS, HoverTool, Div, Column, GlyphRenderer, RadioButtonGroup
-
->>>>>>> 98a73f32
 
 # local libraries
 from ppanggolin.pangenome import Pangenome
@@ -253,17 +247,12 @@
     for index, gene_list in enumerate(genelists):
         
         genelist = gene_list[0]
-<<<<<<< HEAD
-
-        if genelist[0].start < genelist[1].start:
-            # if the order has been inverted, positioning elements on the figure is different
-=======
+
         first_gene = genelist[0]
         last_gene = genelist[-1]
         
         if is_gene_list_ordered(genelist):
             # if the order has been inverted, positionning elements on the figure is different
->>>>>>> 98a73f32
             ordered = True
             start = first_gene.start
         else:
@@ -468,19 +457,12 @@
         genelist = gene_list[0]
         df["occurrences"].append(ordered_counts[index])
         df["y"].append(index * 10)
-<<<<<<< HEAD
-        if genelist[0].start < genelist[1].start:
-            # if the order has been inverted, positioning elements on the figure is different
-            df["width"].append(abs(genelist[-1].stop - genelist[0].start))
-=======
         first_gene = genelist[0]
         last_gene =  genelist[-1]
         if is_gene_list_ordered(genelist):
             # if the order has been inverted, positionning elements on the figure is different
             width = abs(last_gene.stop_relative_to(first_gene ) - genelist[0].start) 
             df["width"].append(width)
-                               
->>>>>>> 98a73f32
         else:
             # order has been inverted
             width = abs(last_gene.stop_relative_to(last_gene ) - last_gene.start) 
@@ -638,25 +620,6 @@
         gene_lists = []
 
         for rgp in spot.regions:
-<<<<<<< HEAD
-            borders = rgp.get_bordering_genes(set_size, multigenics)
-            minpos = min([gene.position for border in borders for gene in border])
-            maxpos = max([gene.position for border in borders for gene in border])
-            gene_list = rgp.contig.get_genes(minpos, maxpos)
-            minstart = min([gene.start for border in borders for gene in border])
-            maxstop = max([gene.stop for border in borders for gene in border])
-            rnas_toadd = set()
-            for rna in rgp.contig.RNAs:
-                if minstart < rna.start < maxstop:
-                    rnas_toadd.add(rna)
-            gene_list.extend(rnas_toadd)
-            gene_list = sorted(gene_list, key=lambda x: x.start)
-
-            fams |= {gene.family for gene in gene_list if gene.type == "CDS"}
-
-            gene_lists.append([gene_list, borders, rgp])
-=======
-
             contig = rgp.contig
             left_border_and_in_between_genes, right_border_and_in_between_genes = rgp.get_bordering_genes(set_size, multigenics, return_only_persistents=False)
 
@@ -687,8 +650,7 @@
             fams |= {gene.family for gene in ordered_genes if gene.type == "CDS"}
 
             gene_lists.append([ordered_genes, [left_border, right_border], rgp])
-        
->>>>>>> 98a73f32
+            
         famcolors = make_colors_for_iterable(fams)
         # order all rgps the same way, and order them by similarity in gene content
         gene_lists = order_gene_lists(gene_lists, overlapping_match, exact_match, set_size)
