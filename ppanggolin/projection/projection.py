--- conflicted
+++ resolved
@@ -143,14 +143,9 @@
         check_input_names(pangenome, genome_name_to_path)
 
         organisms, org_2_has_fasta = read_annotation_files(genome_name_to_path, cpu=cpu, pseudo=use_pseudo,
-<<<<<<< HEAD
-                                                           disable_bar=disable_bar)
-
-=======
                                                            translation_table=int(pangenome_params.cluster.translation_table),
                                                            disable_bar=disable_bar)
         
->>>>>>> 85ecdb99
         if not all((has_fasta for has_fasta in org_2_has_fasta.values())):
             organisms_with_no_fasta = {org for org, has_fasta in org_2_has_fasta.items() if not has_fasta}
             if fasta:
