--- conflicted
+++ resolved
@@ -17,30 +17,6 @@
 import ppanggolin.meta
 
 SUBCOMMAND_TO_SUBPARSER = {
-<<<<<<< HEAD
-        "annotate":ppanggolin.annotate.subparser,
-        "cluster":ppanggolin.cluster.subparser,
-        "graph":ppanggolin.graph.subparser,
-        "partition":ppanggolin.nem.partition.subparser,
-        "rarefaction":ppanggolin.nem.rarefaction.subparser,
-        "workflow":ppanggolin.workflow.workflow.subparser,
-        "panrgp":ppanggolin.workflow.panRGP.subparser,
-        "panModule":ppanggolin.workflow.panModule.subparser,
-        "all":ppanggolin.workflow.all.subparser,
-        "draw":ppanggolin.figures.subparser,
-        "write":ppanggolin.formats.writeFlat.subparser,
-        "fasta":ppanggolin.formats.writeSequences.subparser,
-        "msa":ppanggolin.formats.writeMSA.subparser,
-        "metrics":ppanggolin.metrics.metrics.subparser,
-        "align":ppanggolin.align.subparser,
-        "rgp":ppanggolin.RGP.genomicIsland.subparser,
-        "spot":ppanggolin.RGP.spot.subparser,
-        "rgp_cluster":ppanggolin.RGP.rgp_cluster.subparser,
-        "module":ppanggolin.mod.subparser,
-        "metadata":ppanggolin.meta.meta.subparser,
-        "context":ppanggolin.context.subparser,# "info":ppanggolin.info.subparser, "default_config":ppanggolin.utility.default_config.subparser
-        }
-=======
     "annotate": ppanggolin.annotate.subparser,
     "cluster": ppanggolin.cluster.subparser,
     "graph": ppanggolin.graph.subparser,
@@ -60,7 +36,6 @@
     "spot": ppanggolin.RGP.spot.subparser,
     "module": ppanggolin.mod.subparser,
     "context": ppanggolin.context.subparser,
-    # "info":ppanggolin.info.subparser, "default_config":ppanggolin.utility.default_config.subparser
+    "rgp_cluster":ppanggolin.RGP.rgp_cluster.subparser,
     "metadata": ppanggolin.meta.subparser
-}
->>>>>>> 69b1f56d
+}