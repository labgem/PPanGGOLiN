--- conflicted
+++ resolved
@@ -20,19 +20,19 @@
             print(f"genes clustered : {'true' if status_group._v_attrs.genesClustered else 'false'}")
             print(f"genes have their sequences : {'true' if status_group._v_attrs.geneSequences else 'false'}")
             print(f"gene families have their sequences : "
-<<<<<<< HEAD
                   f"{'true' if status_group._v_attrs.geneFamilySequences else 'false'}")
             print(f"neighbors graph : {'true' if status_group._v_attrs.NeighborsGraph else 'false'}")
-            print(f"pangenome partitioned : {'true' if status_group._v_attrs.Partitionned else 'false'}")
+            if 'Partitionned' in status_group._v_attrs._f_list():
+                # Partitionned keep working with older version
+                if status_group._v_attrs.Partitionned:
+                    status_group._v_attrs.Partitioned = True
+                del status_group._v_attrs.Partitionned
+            if status_group._v_attrs.Partitioned:
+                print("pangenome partitioned : true")
+            else:
+                print("pangenome partitioned : false")
             if hasattr(status_group._v_attrs, "predictedRGP"):
                 print(f"RGP predicted : {'true' if status_group._v_attrs.predictedRGP else 'false'}")
-=======
-                  f"{'true' if statusGroup._v_attrs.geneFamilySequences else 'false'}")
-            print(f"neighbors graph : {'true' if statusGroup._v_attrs.NeighborsGraph else 'false'}")
-            print(f"pangenome partitioned : {'true' if statusGroup._v_attrs.Partitioned else 'false'}")
-            if hasattr(statusGroup._v_attrs, "predictedRGP"):
-                print(f"RGP predicted : {'true' if statusGroup._v_attrs.predictedRGP else 'false'}")
->>>>>>> 56818cc0
 
             if hasattr(status_group._v_attrs, "spots"):
                 print(f"Spots predicted : {'true' if status_group._v_attrs.spots else 'false'}")
