#!/usr/bin/env python3
# coding:utf-8

# default libraries
import argparse
<<<<<<< HEAD
from pathlib import Path
# installed libraries
=======

>>>>>>> fda79585
import tables

# local libraries
from ppanggolin.formats import read_info, read_parameters, fix_partitioned


def print_info(pangenome: Path, status: bool = False, content: bool = False, parameters: bool = False):
    """
    Main function to return information about pangenome

    :param pangenome: Pangenome file
    :param status: Get pangenome status
    :param content: Get pangenome content
    :param parameters: Get pangenome parameters
    """
    fix_partitioned(pangenome)
    if status or content or parameters:
        h5f = tables.open_file(pangenome, "r+")
        if status:
            status_group = h5f.root.status
            print(f"genomes annotated : {'true' if status_group._v_attrs.genomesAnnotated else 'false'}")
            print(f"genes clustered : {'true' if status_group._v_attrs.genesClustered else 'false'}")
            print(f"genes have their sequences : {'true' if status_group._v_attrs.geneSequences else 'false'}")
            print(f"gene families have their sequences : "
                  f"{'true' if status_group._v_attrs.geneFamilySequences else 'false'}")
            print(f"neighbors graph : {'true' if status_group._v_attrs.NeighborsGraph else 'false'}")
            if status_group._v_attrs.Partitioned:
                print("pangenome partitioned : true")
            else:
                print("pangenome partitioned : false")
            if hasattr(status_group._v_attrs, "predictedRGP"):
                print(f"RGP predicted : {'true' if status_group._v_attrs.predictedRGP else 'false'}")

            if hasattr(status_group._v_attrs, "spots"):
                print(f"Spots predicted : {'true' if status_group._v_attrs.spots else 'false'}")

            if hasattr(status_group._v_attrs, "modules"):
                print(f"Modules predicted : {'true' if status_group._v_attrs.modules else 'false'}")

            if hasattr(status_group._v_attrs, "version"):
                print(f"PPanGGOLiN version : {status_group._v_attrs.version}")
        if content:
            read_info(h5f)
        if parameters:
            read_parameters(h5f)
        h5f.close()
    else:
        print("Please select what information you want by using --parameters, --content or --status")


def launch(args: argparse.Namespace):
    """
    Command launcher

    :param args: All arguments provide by user
    """
    print_info(args.pangenome, args.status, args.content, args.parameters)


def subparser(sub_parser: argparse._SubParsersAction) -> argparse.ArgumentParser:
    """
    Subparser to launch PPanGGOLiN in Command line

    :param sub_parser : sub_parser for info command

    :return : parser arguments for info command
    """
    parser = sub_parser.add_parser("info", formatter_class=argparse.ArgumentDefaultsHelpFormatter)
    parser_info(parser)
    return parser


def parser_info(parser: argparse.ArgumentParser):
    """
    Parser for specific argument of info command

    :param parser: parser for info argument
    """
    required = parser.add_argument_group(title="Required arguments",
                                         description="The following arguments is required :")
    required.add_argument('-p', '--pangenome', required=True, type=Path, help="The pangenome .h5 file")

    options = parser.add_argument_group(title="optional arguments")
    options.add_argument("--parameters", required=False, action="store_true",
                         help="Shows the parameters used (or computed) for each step of the pangenome generation")
    options.add_argument("--content", required=False, action="store_true",
                         help="Shows detailled informations about the pangenome's content")
    options.add_argument("--status", required=False, action="store_true",
                         help="Shows informations about the statuses of the different elements of the pangenome "
                              "(what has been computed, or not)")


if __name__ == '__main__':
    """To test local change and allow using debugger"""
    main_parser = argparse.ArgumentParser(
        description="Depicting microbial species diversity via a Partitioned PanGenome Graph Of Linked Neighbors",
        formatter_class=argparse.RawTextHelpFormatter)

    parser_info(main_parser)
    launch(main_parser.parse_args())<|MERGE_RESOLUTION|>--- conflicted
+++ resolved
@@ -3,12 +3,9 @@
 
 # default libraries
 import argparse
-<<<<<<< HEAD
 from pathlib import Path
+
 # installed libraries
-=======
-
->>>>>>> fda79585
 import tables
 
 # local libraries
