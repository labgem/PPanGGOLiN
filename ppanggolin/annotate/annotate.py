--- conflicted
+++ resolved
@@ -686,17 +686,12 @@
                         pseudogene = True
 
                     product = attributes.pop('PRODUCT', "")
-<<<<<<< HEAD
-                    genetic_code = int(attributes.pop("TRANSL_TABLE", 11))
-
-=======
                     if "TRANSL_TABLE" in attributes:
                         genetic_code = int(attributes["TRANSL_TABLE"])
                     else:
                         used_transl_table_arg += 1
                         genetic_code = translation_table
-                                                             
->>>>>>> 85ecdb99
+
                     if contig is None or contig.name != fields_gff[gff_seqname]:
                         # get the current contig
                         try:
