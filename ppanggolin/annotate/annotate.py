#!/usr/bin/env python3
# coding:utf-8

# default libraries
import argparse
import logging
from concurrent.futures import ProcessPoolExecutor
from multiprocessing import get_context
import os
from pathlib import Path
import tempfile
import time
from typing import List, Set, Tuple, Iterable, Dict, Generator
import re
from collections import defaultdict
import warnings

# installed libraries
from tqdm import tqdm
from tables.path import check_name_validity

# local libraries
from ppanggolin.annotate.synta import (annotate_organism, read_fasta, get_dna_sequence,
                                       init_contig_counter, contig_counter)
from ppanggolin.pangenome import Pangenome
from ppanggolin.genome import Organism, Gene, RNA, Contig
from ppanggolin.utils import read_compressed_or_not, mk_file_name, detect_filetype, check_input_files
from ppanggolin.formats import write_pangenome
from ppanggolin.metadata import Metadata

ctg_counter = contig_counter


def check_annotate_args(args: argparse.Namespace):
    """Check That the given arguments are usable

    :param args: All arguments provide by user

    :raise Exception:
    """
    if args.fasta is None and args.anno is None:
        raise Exception("You must provide at least a file with the --fasta option to annotate from sequences, "
                        "or a file with the --gff option to load annotations from.")

    if hasattr(args, "fasta") and args.fasta is not None:
        check_input_files(args.fasta, True)

    if hasattr(args, "anno") and args.anno is not None:
        check_input_files(args.anno, True)


def create_gene(org: Organism, contig: Contig, gene_counter: int, rna_counter: int, gene_id: str, dbxrefs: Set[str],
                coordinates: List[Tuple[int]], strand: str, gene_type: str, position: int = None, gene_name: str = "",
                product: str = "", genetic_code: int = 11, protein_id: str = "") -> Gene:
    """
    Create a Gene object and associate to contig and Organism

    :param org: Organism to add gene
    :param contig: Contig to add gene
    :param gene_counter: Gene counter to name gene
    :param rna_counter: RNA counter to name RNA
    :param gene_id: local identifier
    :param dbxref: cross-reference to external DB
    :param coordinates: Gene start and stop positions
    :param strand: gene strand association
    :param gene_type: gene type
    :param position: position in contig
    :param gene_name: Gene name
    :param product: Function of gene
    :param genetic_code: Genetic code used
    :param protein_id: Protein identifier
    """

    start, stop = coordinates[0][0], coordinates[-1][1]

    if any((dbxref.startswith('MaGe:') or dbxref.startswith('SEED:') for dbxref in dbxrefs)):
        if gene_name == "":
            gene_name = gene_id

        for dbxref in dbxrefs:
            if dbxref.startswith('MaGe:'):
                gene_id = dbxref.split(':')[1]
                break
            if dbxref.startswith('SEED:'):
                gene_id = dbxref.split(':')[1]
                break

    if gene_type == "CDS":
        if gene_id == "":
            gene_id = protein_id
            # on rare occasions, there are no 'locus_tag' from downloaded .gbk file.
            # So we use the protein_id field instead. (which is not supposed to be unique,
            # but was when cases like this were encountered)

        new_gene = Gene(org.name + "_CDS_" + str(gene_counter).zfill(4))
        new_gene.fill_annotations(start=start, stop=stop, strand=strand, coordinates=coordinates,
                                  gene_type=gene_type, name=gene_name,
                                  position=position, product=product, local_identifier=gene_id,
                                  genetic_code=genetic_code)
        contig.add(new_gene)
    else:  # if not CDS, it is RNA
        new_gene = RNA(org.name + f"_{gene_type}_" + str(rna_counter).zfill(4))
        new_gene.fill_annotations(start=start, stop=stop, strand=strand, coordinates=coordinates, gene_type=gene_type,
                                  name=gene_name,
                                  product=product)
        contig.add_rna(new_gene)
    new_gene.fill_parents(org, contig)
    return new_gene


def extract_positions(string: str) -> Tuple[List[Tuple[int, int]], bool, bool]:
    """
    Extracts start and stop positions from a string and determines whether it is complement and pseudogene.
    
    Exemple of strings that the function is able to process: 

    "join(190..7695,7695..12071)",
    "complement(join(4359800..4360707,4360707..4360962))",
    "join(6835405..6835731,1..1218)",
    "join(1375484..1375555,1375557..1376579)",
    "complement(6815492..6816265)",
    "6811501..6812109",
    "complement(6792573..>6795461)",
    "join(1038313,1..1016)"
    

    :param string: The input string containing position information.

    :return: A tuple containing a list of tuples representing start and stop positions,
             a boolean indicating whether it is complement, and
             a boolean indicating whether it is likely a pseudogene.

    :raises ValueError: If the string is not formatted as expected or if positions cannot be parsed as integers.
    """
    complement = False
    coordinates = []
    pseudogene = False

    # Check if 'complement' exists in the string
    if 'complement' in string:
        complement = True

    # Check if '>' or '<' exists in the string to identify pseudogene
    if '>' in string or '<' in string:
        pseudogene = True

    if "(" in string:
        # Extract positions found inside the parenthesis
        inner_parentheses_regex = r'\(([^()]+)\)'
        inner_matches = re.findall(inner_parentheses_regex, string)

        try:
            positions = inner_matches[-1]
        except IndexError:
            raise ValueError(f'Gene position {string} is not formatted as expected.')
    else:
        positions = string.rstrip()

    for position in positions.split(','):

        try:
            start, stop = position.replace(">", "").replace("<", "").split('..')
        except ValueError:
            # in some case there is only one position meaning that the gene is long of only one nt in this piece. 
            # for instance : join(1038313,1..1016) 
            start = position.replace(">", "").replace("<", "")
            stop = start
        try:
            start, stop = int(start), int(stop)
        except ValueError:
            raise ValueError(f"Error parsing position '{position}' extracted from GBFF string '{string}'. "
                             f"Start position ({start}) and/or stop position ({stop}) are not valid integers.")

        coordinates.append((start, stop))

    return coordinates, complement, pseudogene


def parse_gbff_by_contig(gbff_file_path: Path) -> Generator[Tuple[List[str], List[str], List[str]], None, None]:
    """
    Parse a GBFF file by contig and yield tuples containing header, feature, and sequence info for each contig.

    :param gbff_file_path: Path to the GBFF file.
    :return: A generator that yields tuples containing header lines, feature lines, and sequence info for each contig.
    """
    header_lines = []
    feature_lines = []
    sequence_lines = []

    current_section = None

    with read_compressed_or_not(gbff_file_path) as fl:
        for i, line in enumerate(fl):
            # Skip blank lines
            if not line.strip():
                continue

            if line.startswith('LOCUS') or line.startswith('CONTIG'):
                # CONTIG line are found between FEATURES and ORIGIN and are put in header section here for simplicity
                current_section = "header"

            elif line.startswith('FEATURES'):
                current_section = "feature"
                continue

            elif line.startswith('ORIGIN'):
                current_section = "sequence"
                continue

            if line.strip() == '//':
                # Check that each section has some lines
                assert header_lines and feature_lines and sequence_lines, (
                    "Missing section in GBFF file. "
                    f"Contig ending at line {i + 1} has an empty section. It has "
                    f"{len(header_lines)} header lines, "
                    f"{len(header_lines)} feature lines, "
                    f"and {len(sequence_lines)} sequence lines."
                )
                yield parse_contig_header_lines(header_lines), parse_feature_lines(feature_lines), parse_dna_seq_lines(
                    sequence_lines)

                header_lines = []
                feature_lines = []
                sequence_lines = []
                current_section = None
                continue

            if current_section == "header":
                header_lines.append(line)

            elif current_section == "feature":
                feature_lines.append(line)

            elif current_section == "sequence":
                sequence_lines.append(line)

            else:
                raise ValueError(f'Unexpected structure in GBFF file: {gbff_file_path}. {line}')

    # In case the last // is missing, return the last contig
    if header_lines or feature_lines or sequence_lines:
        return parse_contig_header_lines(header_lines), parse_feature_lines(feature_lines), parse_dna_seq_lines(
            sequence_lines)


def parse_contig_header_lines(header_lines: List[str]) -> Dict[str, str]:
    """
    Parse required information from header lines of a contig from a GBFF file.

    :param header_lines: List of strings representing header lines of a contig from a GBFF file.
    :return: A dict with keys representing different fields and values representing their corresponding values joined by new line.
    """
    field = ""  # Initialize field
    field_to_value = defaultdict(list)  # Initialize defaultdict to store field-value pairs

    for line in header_lines:
        field_of_line = line[:12].strip()  # Extract field from the first 12 characters

        if len(field_of_line) > 1 and field_of_line.isupper():
            field = field_of_line  # Update current field

        # Append value to the current field in the defaultdict
        field_to_value[field].append(line[12:].strip())

    return {field: '\n'.join(value) for field, value in field_to_value.items()}


def parse_feature_lines(feature_lines: List[str]) -> Generator[Dict[str, str], None, None]:
    """
    Parse feature lines from a GBFF file and yield dictionaries representing each feature.

    :param feature_lines: List of strings representing feature lines from a GBFF file.
    :return: A generator that yields dictionaries, each representing a feature with its type, location, and qualifiers.
    """

    def stringify_feature_values(feature: Dict[str, List[str]]) -> Dict[str, str]:
        """
        All value of the returned dict are str except for db_xref that is a list. 
        When multiple values exist for the same tag only the first one is kept. 
        """
        stringify_feature = {}
        for tag, value in feature.items():
            if tag == "db_xref":
                stringify_feature[tag] = value
            elif isinstance(value, list):
                stringify_feature[tag] = value[0]
            else:
                stringify_feature[tag] = value
        return defaultdict(str, stringify_feature)

    current_feature = {}
    current_qualifier = None
    line_index = 0
    while line_index < len(feature_lines):
        line = feature_lines[line_index]
        # Check if the line starts a new feature
        if len(line[:21].strip()) > 0:
            if current_feature:
                # yield last feature
                yield stringify_feature_values(current_feature)

            current_feature = {
                "feature_type": line[:21].strip(),
                "location": line[21:].strip(),
            }
            if any(current_feature["location"].startswith(prefix) for prefix in ['complement', 'join', 'order']):
                complete_location = False
                while not complete_location:
                    if line.endswith(")\n"):
                        complete_location = True
                    else:
                        line_index += 1
                        line = feature_lines[line_index]
                        current_feature["location"] += line[21:].strip()

        elif line.strip().startswith('/'):
            qualifier_line = line.strip()[1:]  # [1:] used to remove /

            if "=" in qualifier_line:
                current_qualifier, value = qualifier_line.split('=', 1)
            else:
                current_qualifier, value = qualifier_line, qualifier_line
            # clean value from quote
            value = value[1:] if value.startswith('"') else value
            value = value[:-1] if value.endswith('"') else value

            if current_qualifier in current_feature:
                current_feature[current_qualifier].append(value)

            else:
                current_feature[current_qualifier] = [value]
        else:
            # the line does not start a qualifier so its the continuation of the last qualifier value.
            value = value[:-1] if value.endswith('"') else value
            current_feature[current_qualifier][-1] += f" {line.strip()}"
        line_index += 1

    # Append the last feature
    if current_feature:
        yield stringify_feature_values(current_feature)


def parse_dna_seq_lines(sequence_lines: List[str]) -> Generator[Dict[str, str], None, None]:
    """
    Parse sequence_lines from a GBFF file and return dna sequence

    :param sequence_lines: List of strings representing sequence lines from a GBFF file.
    :return: a string in upper case of the DNA sequences that have been cleaned
    """
    sequence = ''
    for line in sequence_lines:
        sequence += line[10:].replace(" ", "").strip().upper()
    return sequence


def combine_contigs_metadata(contig_to_metadata: Dict[str, Dict[str, str]]) -> Tuple[
    Dict[str, str], Dict[str, Dict[str, str]]]:
    """
    Combine contig metadata to identify shared and unique metadata tags and values.

    :param contig_to_metadata: A dictionary mapping each contig to its associated metadata.
    :return: A tuple containing:
        - A dictionary of shared metadata tags and values present in all contigs.
        - A dictionary mapping each contig to its unique metadata tags and values.
    """
    # Flatten all metadata items and count their occurrences
    all_tag_to_value = [(tag, value) for source_info in contig_to_metadata.values() for (tag, value) in
                        source_info.items() if isinstance(value, str)]

    # Filter tags that would have a / as it is forbiden when writing the table in HDF5. Such tag can appear with db_xref formating
    invalid_tag_names = []
    for tag, _ in set(all_tag_to_value):
        try:
            with warnings.catch_warnings():
                warnings.simplefilter("ignore")
                check_name_validity(tag)
        except ValueError as err:
            logging.getLogger("PPanGGOLiN").debug(f"{err}. The tag {tag} is ignored for metadata.")
            invalid_tag_names.append(tag)

    all_tag_to_value = [(tag, value) for tag, value in all_tag_to_value if tag not in invalid_tag_names]

    contig_count = len(contig_to_metadata)

    # Identify tags and values shared by all contigs
    shared_tag_and_values = {tag_and_value for tag_and_value in all_tag_to_value if
                             all_tag_to_value.count(tag_and_value) == contig_count}

    # Create a dictionary for shared metadata
    genome_metadata = {tag: value for tag, value in shared_tag_and_values}

    contig_to_uniq_metadata = {}
    for contig, tag_to_value in contig_to_metadata.items():
        # Identify unique metadata for each contig
        uniq_tag_to_value = {tag: value for tag, value in tag_to_value.items() if
                             tag not in list(genome_metadata) + invalid_tag_names and isinstance(value, str)}
        if uniq_tag_to_value:
            contig_to_uniq_metadata[contig] = uniq_tag_to_value

    return genome_metadata, contig_to_uniq_metadata


def read_org_gbff(organism_name: str, gbff_file_path: Path, circular_contigs: List[str],
                  pseudo: bool = False, translation_table: int = 11) -> Tuple[Organism, bool]:
    """
    Read a GBFF file and fills Organism, Contig and Genes objects based on information contained in this file

    :param organism_name: Organism name
    :param gbff_file_path: Path to corresponding GBFF file
    :param circular_contigs: list of contigs
    :param pseudo: Allow to read pseudogenes
    :param translation_table: Translation table (genetic code) to use when /transl_table is missing from CDS tags.


    :return: Organism complete and true for sequence in file
    """
    used_transl_table_arg = 0
    global ctg_counter

    organism = Organism(organism_name)

    logging.getLogger("PPanGGOLiN").debug(f"Extracting genes information from the given gbff {gbff_file_path.name}")
    gene_counter = 0
    rna_counter = 0
    contig_to_metadata = {}

    for header, features, sequence in parse_gbff_by_contig(gbff_file_path):

        contig_id = None
        contig_len = None

        if "LOCUS" not in header:
            raise ValueError('Missing LOCUS line in GBFF header.')

        if "VERSION" in header and header['VERSION'] != "":
            contig_id = header['VERSION']
        else:
            # If contig_id is not specified in VERSION field like with Prokka, in that case we use the one in LOCUS
            contig_id = header['LOCUS'].split()[0]

        contig_len = int(header['LOCUS'].split()[1])

        if contig_len != len(sequence):
            logging.getLogger("PPanGGOLiN").warning("Unable to determine if the contig is circular or linear in file "
                                                    f"'{gbff_file_path}' from the LOCUS header information: {header['LOCUS']}. "
                                                    "By default, the contig will be considered linear.")

        if "CIRCULAR" in header['LOCUS'].upper():
            # this line contains linear/circular word telling if the dna sequence is circularized or not
            is_circ = True

        elif "LINEAR" in header['LOCUS'].upper():
            is_circ = False

        else:
            is_circ = False
            logging.getLogger("PPanGGOLiN").warning(
                f"It's impossible to identify if contig {contig_id} is circular or linear."
                f"in file {gbff_file_path}.")

        try:
            contig = organism.get(contig_id)
        except KeyError:
            with contig_counter.get_lock():
                contig = Contig(contig_counter.value, contig_id,
                                True if contig_id in circular_contigs or is_circ else False)
                contig_counter.value += 1
            organism.add(contig)
            contig.length = contig_len

        for feature in features:
            if feature['feature_type'] == "source":
                contig_to_metadata[contig] = {tag: value for tag, value in feature.items() if
                                              tag not in ['feature_type', "location"] and isinstance(value, str)}
                if "db_xref" in feature:
                    try:
                        db_xref_for_metadata = {f"db_xref_{database}": identifier for database_identifier in
                                                feature["db_xref"] for database, identifier in
                                                [database_identifier.split(':')]}
                        contig_to_metadata[contig].update(db_xref_for_metadata)
                    except ValueError:
                        logging.getLogger("PPanGGOLiN").warning(
                            f"db_xref values does not have the expected format. Expect '\db_xref=<database>:<identifier> "
                            f"but got {feature['db_xref']} in file {gbff_file_path}. "
                            "db_xref tags is therefore not retrieved in contig/genomes metadata.")

                    contig_to_metadata[contig].update(db_xref_for_metadata)
            genetic_code = ''
            if feature['feature_type'] not in ['CDS', 'rRNA', 'tRNA']:
                continue
            coordinates, is_complement, is_pseudo = extract_positions(feature['location'])
            if is_pseudo and not pseudo:
                continue
            elif "pseudo" in feature and not pseudo:
                continue
            elif "transl_except" in feature and not pseudo:
                # that's probably a 'stop' codon into selenocystein.
                continue

            if feature['feature_type'] == 'CDS':
                if feature['transl_table'] == "":
                    used_transl_table_arg += 1
                    genetic_code = translation_table
                else:
                    genetic_code = int(feature["transl_table"])

            strand = "-" if is_complement else "+"

            gene = create_gene(
                org=organism,
                contig=contig,
                gene_counter=gene_counter,
                rna_counter=rna_counter,
                gene_id=feature['locus_tag'],
                dbxrefs=feature["db_xref"],
                coordinates=coordinates,
                strand=strand,
                gene_type=feature["feature_type"],
                position=contig.number_of_genes,
                gene_name=feature["gene"],
                product=feature['produce'],
                genetic_code=genetic_code,
                protein_id=feature["protein_id"]
            )

            gene.add_sequence(get_dna_sequence(sequence, gene))

            if feature["feature_type"] == "CDS":
                gene_counter += 1
            else:
                rna_counter += 1

    genome_metadata, contig_to_uniq_metadata = combine_contigs_metadata(contig_to_metadata)
    organism.add_metadata(metadata=Metadata(source='annotation_file', **genome_metadata))

    for contig, metadata_dict in contig_to_uniq_metadata.items():
        contig.add_metadata(Metadata(source='annotation_file', **metadata_dict))

    if used_transl_table_arg:
        logging.getLogger("PPanGGOLiN").info(
            f"transl_table tag was not found for {used_transl_table_arg} CDS "
            f"in {gbff_file_path}. Provided translation_table argument value was used instead: {translation_table}."
        )

    return organism, True


def parse_db_xref_metadata(db_xref_values: List[str], annot_file_path: Path = "") -> Dict[str, str]:
    """
    Parses a list of db_xref values and returns a dictionary with formatted keys and identifiers.

    :param db_xref_values: List of db_xref strings in the format <database>:<identifier>.
    :param annot_file_path: Path to the annotation file being processed.
    :return: Dictionary with keys formatted as 'db_xref_<database>' and their corresponding identifiers.
    """
    db_xref_for_metadata = {}
    try:
        # Create a dictionary with keys formatted as 'db_xref_<database>' and their corresponding identifiers
        db_xref_for_metadata = {
            f"db_xref_{database}": identifier
            for database_identifier in db_xref_values
            for database, identifier in [database_identifier.split(':')]
        }
    except ValueError:
        logging.getLogger("PPanGGOLiN").warning(
            f"db_xref values do not have the expected format. Expected '<database>:<identifier>', "
            f"but got {db_xref_values} in file {annot_file_path}. "
            "db_xref tags are therefore not retrieved in contig/genome metadata."
        )
    return db_xref_for_metadata


def read_org_gff(organism: str, gff_file_path: Path, circular_contigs: List[str],
                 pseudo: bool = False, translation_table: int = 11) -> Tuple[Organism, bool]:
    """
    Read annotation from GFF file

    :param organism: Organism name
    :param gff_file_path: Path corresponding to GFF file
    :param circular_contigs: List of circular contigs
    :param pseudo: Allow to read pseudogene
    :param translation_table: Translation table (genetic code) to use when transl_table is missing from CDS tags.


    :return: Organism object and if there are sequences associated or not
    """
    # TODO: This function would need some refactoring.
    used_transl_table_arg = 0
    global ctg_counter

    (gff_seqname, _, gff_type, gff_start, gff_end, _, gff_strand, _, gff_attribute) = range(0, 9)

    # Missing values: source, score, frame. They are unused.
    def get_gff_attributes(gff_fields: list) -> dict:
        """Parses the gff attribute's line and outputs the attributes_get in a dict structure.

        :param gff_fields: A gff line stored as a list. Each element of the list is a column of the gff.

        :return: Attributes get
        """
        attributes_field = [f for f in gff_fields[gff_attribute].strip().split(';') if len(f) > 0]
        attributes_get = {}
        for att in attributes_field:
            try:
                (key, value) = att.strip().split('=')
                attributes_get[key.upper()] = value
            except ValueError:
                pass  # we assume that it is a strange, but useless field for our analysis
        return attributes_get

    def get_id_attribute(attributes_dict: dict) -> str:
        """
        Gets the ID of the element from which the provided attributes_get were extracted.
        Raises an error if no ID is found.

        :param attributes_dict: Attributes from one gff line

        :return: CDS identifier
        """
        element_id = attributes_dict.get("ID")
        if not element_id:
            raise Exception(f"Each CDS type of the gff files must own a unique ID attribute. "
                            f"Not the case for file: {gff_file_path}")
        return element_id
    

    def check_chevrons_in_start_and_stop(start: str, stop: str) -> Tuple[int, int, bool]:
        """
        Checks for the presence of chevrons ('<' or '>') in the start and stop strings, removes them if present,
        and converts the remaining parts to integers.

        :param start: The start string which may contain chevrons.
        :param stop: The stop string which may contain chevrons.

        :return: A tuple containing the integer values of start and stop, and a boolean indicating if chevrons were present in either string.
        """
        chevrons_present = '>' in start or '<' in start or '>' in stop or '<' in stop

        if chevrons_present:
            start = int(start.replace('<', '').replace('>', ''))
            stop = int(stop.replace('<', '').replace('>', ''))
        else:
            start = int(start)
            stop = int(stop)

        return start, stop, chevrons_present


    contig = None  # initialize contig
    has_fasta = False
    fasta_string = ""
    org = Organism(organism)
    gene_counter = 0
    rna_counter = 0
    attr_prodigal = None
    contig_name_to_region_info = {}

    id_attr_to_gene_id = {}

    with read_compressed_or_not(gff_file_path) as gff_file:
        for line in gff_file:
            if has_fasta:
                fasta_string += line
                continue

            elif line.startswith('##', 0, 2):
                if line.startswith('FASTA', 2, 7):
                    has_fasta = True
                elif line.startswith('sequence-region', 2, 17):
                    fields = [el.strip() for el in line.split()]
                    with contig_counter.get_lock():
                        contig = Contig(contig_counter.value, fields[1],
                                        True if fields[1] in circular_contigs else False)
                        contig_counter.value += 1
                    org.add(contig)
                    contig.length = int(fields[-1]) - int(fields[2]) + 1
                else:
                    continue

            elif line.startswith('#'):
                if line.startswith('Sequence Data', 2, 15):  # GFF from prodigal
                    fields_prodigal = [el.strip() for el in line.split(': ')[1].split(";")]
                    attr_prodigal = {field.split("=")[0]: field.split("=")[1] for field in fields_prodigal}
                else:  # comment lines to be ignores by parsers
                    continue

            elif line.rstrip() == "":  # empty lines are not expected, but they do not carry information, so we'll ignore them
                continue

            else:
                fields_gff = [el.strip() for el in line.split('\t')]
                attributes = get_gff_attributes(fields_gff)
                
                pseudogene = False

                start, stop, has_chevron = check_chevrons_in_start_and_stop(start=fields_gff[gff_start], stop=fields_gff[gff_end])
                if has_chevron:
                    pseudogene = True

                if fields_gff[gff_type] == 'region':
                    # keep region attributes to add them as metadata of genome and contigs
                    # excluding some info as they are alredy contained in contig object.

                    contig_name_to_region_info[fields_gff[gff_seqname]] = {tag.lower(): value for tag, value in
                                                                           attributes.items() if
                                                                           tag not in ['ID', "NAME", "IS_CIRCULAR",
                                                                                       "DB_XREF", "DBXREF"]}

                    if "DB_XREF" in attributes or "DBXREF" in attributes:  # db_xref can be written Dbxref and db_ref
                        dbxref_tag = "DB_XREF" if "DB_XREF" in attributes else "DBXREF"
                        dbxref_metadata = parse_db_xref_metadata(attributes[dbxref_tag].split(','), gff_file_path)
                        contig_name_to_region_info[fields_gff[gff_seqname]].update(dbxref_metadata)

                    if fields_gff[gff_seqname] in circular_contigs or ('IS_CIRCULAR' in attributes and
                                                                       attributes['IS_CIRCULAR'] == "true"):
                        # WARNING: In case we have prodigal gff with is_circular attributes. 
                        # This would fail as contig is not defined. However is_circular should not be found in prodigal gff
                        logging.getLogger("PPanGGOLiN").debug(f"Contig {contig.name} is circular.")
                        contig.is_circular = True
                        assert contig.name == fields_gff[gff_seqname]
                elif fields_gff[gff_type] == 'CDS' or "RNA" in fields_gff[gff_type]:

                    id_attribute = get_id_attribute(attributes)

                    gene_id = attributes.get("PROTEIN_ID")
                    # if there is a 'PROTEIN_ID' attribute, it's where the ncbi stores the actual gene ids, so we use that.
                    if gene_id is None:
                        # if it's not found, we get the one under the 'ID' field which must exist
                        # (otherwise not a gff3 compliant file)
                        gene_id = id_attribute

                    name = attributes.pop('NAME', attributes.pop('GENE', ""))

                    if "PSEUDO" in attributes or "PSEUDOGENE" in attributes:
                        pseudogene = True

                    product = attributes.pop('PRODUCT', "")
                    if "TRANSL_TABLE" in attributes:
                        genetic_code = int(attributes["TRANSL_TABLE"])
                    else:
                        used_transl_table_arg += 1
                        genetic_code = translation_table

                    if contig is None or contig.name != fields_gff[gff_seqname]:
                        # get the current contig
                        try:
                            contig = org.get(fields_gff[gff_seqname])
                        except KeyError:
                            with contig_counter.get_lock():
                                contig = Contig(contig_counter.value, fields_gff[gff_seqname],
                                                True if fields_gff[gff_seqname] in circular_contigs else False)
                                contig_counter.value += 1
                            org.add(contig)
                            if attr_prodigal is not None:
                                contig.length = int(attr_prodigal["seqlen"])

                    if fields_gff[gff_type] == "CDS" and (not pseudogene or (pseudogene and pseudo)):

                        if id_attribute in id_attr_to_gene_id:  # the ID has already been seen at least once in this genome

                            existing_gene = id_attr_to_gene_id[id_attribute]

<<<<<<< HEAD
                            new_gene_info = {"strand": fields_gff[gff_strand],
                                             "type": fields_gff[gff_type],
                                             "name": name,
                                             "position": contig.number_of_genes,
                                             "product": product,
                                             "local_identifier": gene_id,
                                             "start": int(fields_gff[gff_start]),
                                             "stop": int(fields_gff[gff_end]),
                                             "ID": id_attribute}

=======
                            new_gene_info = {"strand":fields_gff[gff_strand], 
                                            "type":fields_gff[gff_type],
                                            "name":name,
                                            "position":contig.number_of_genes,
                                            "product":product,
                                            "local_identifier":gene_id,
                                            "start": start,
                                            "stop": stop,
                                            "ID": id_attribute}
                            
>>>>>>> 8517fe67
                            check_and_add_extra_gene_part(existing_gene, new_gene_info)

                            continue

                        gene = Gene(org.name + "_CDS_" + str(gene_counter).zfill(4))

                        id_attr_to_gene_id[id_attribute] = gene

                        # here contig is filled in order, so position is the number of genes already stored in the contig.
                        gene.fill_annotations(start=start, stop=stop,
                                              strand=fields_gff[gff_strand], gene_type=fields_gff[gff_type], name=name,
                                              position=contig.number_of_genes, product=product,
                                              local_identifier=gene_id,
                                              genetic_code=genetic_code)
                        gene.fill_parents(org, contig)
                        gene_counter += 1
                        contig.add(gene)

                    elif "RNA" in fields_gff[gff_type]:

                        rna_type = fields_gff[gff_type]
                        rna = RNA(org.name + f"_{rna_type}_" + str(rna_counter).zfill(4))

                        rna.fill_annotations(start=start, stop=stop,
                                             strand=fields_gff[gff_strand], gene_type=fields_gff[gff_type], name=name,
                                             product=product, local_identifier=gene_id)
                        rna.fill_parents(org, contig)
                        rna_counter += 1
                        contig.add_rna(rna)

    # Correct coordinates of genes that overlapp the edge of circulars contig
    correct_putative_overlaps(org.contigs)

    # GET THE FASTA SEQUENCES OF THE GENES
    if has_fasta and fasta_string != "":
        contig_sequences = read_fasta(org, fasta_string.split('\n'))  # _ is total contig length
        for contig in org.contigs:
            if contig.length != len(contig_sequences[contig.name]):
                raise ValueError("The contig lenght defined is different than the sequence length")

            for gene in contig.genes:
                gene.add_sequence(get_dna_sequence(contig_sequences[contig.name], gene))
            for rna in contig.RNAs:
                rna.add_sequence(get_dna_sequence(contig_sequences[contig.name], rna))

    # add metadata to genome and contigs
    if contig_name_to_region_info:
        add_metadata_from_gff_file(contig_name_to_region_info, org, gff_file_path)

    if used_transl_table_arg:
        logging.getLogger("PPanGGOLiN").info(
            f"transl_table tag was not found for {used_transl_table_arg} CDS "
            f"in {gff_file_path}. Provided translation_table argument value was used instead: {translation_table}."
        )
    return org, has_fasta


def add_metadata_from_gff_file(contig_name_to_region_info: Dict[str, str], org: Organism, gff_file_path: Path):
    """
    Add metadata to the organism object from a GFF file.

    :param contig_name_to_region_info: A dictionary mapping contig names to their corresponding region information.
    :param org: The organism object to which metadata will be added.
    :param gff_file_path: The path to the GFF file.
    """

    # Check if the number of contigs matches the expected number in the organism
    if len(contig_name_to_region_info) == org.number_of_contigs:
        genome_metadata, contig_to_uniq_metadata = combine_contigs_metadata(contig_name_to_region_info)
        if genome_metadata:
            org.add_metadata(Metadata(source='annotation_file', **genome_metadata))
    else:
        logging.getLogger("PPanGGOLiN").warning(
            f"Inconsistent data in GFF file {gff_file_path}: "
            f"expected {org.number_of_contigs} contigs but found {len(contig_name_to_region_info)} regions."
        )

    for contig_name, metadata_dict in contig_to_uniq_metadata.items():
        try:
            contig = org.get(contig_name)
        except KeyError:
            raise ValueError(f"Contig '{contig_name}' does not exist in the genome object created from GFF file {gff_file_path}.")

        contig.add_metadata(Metadata(source='annotation_file', **metadata_dict))


def check_and_add_extra_gene_part(gene: Gene, new_gene_info: Dict, max_separation: int = 10):
    """
    Checks and potentially adds extra gene parts based on new gene information.
    This is done before checking for potential overlapping edge genes. Gene coordinates are expected to be in ascending order, and no circularity is taken into account here.

    :param gene: Gene object to be compared and potentially merged with new_gene_info.
    :param new_gene_info: Dictionary containing information about the new gene.
    :param max_separation: Maximum allowed separation between gene coordinates for merging. Default is 10.


    :raises AssertionError: If the start position is greater than the stop position in new_gene_info.
    :raises ValueError: If the coordinates of genes are too far apart to merge, or if the gene attributes do not match.
    """

    # Compare attributes of the existing gene with new_gene_info
    comparison = [
        gene.strand == new_gene_info['strand'],
        gene.type == new_gene_info["type"],
        gene.product == new_gene_info['product'],
        gene.name == new_gene_info['name'],
        gene.local_identifier == new_gene_info['local_identifier']
    ]

    if all(comparison):
        # The new gene info seems concordant with the gene object. We can try to merge them
        assert new_gene_info['start'] <= new_gene_info['stop'], "Start is greater than stop. Incorrect coordinates."

        # Add new coordinates to gene's coordinates
        gene.coordinates = sorted(gene.coordinates + [(new_gene_info['start'], new_gene_info['stop'])])

        # Check if the coordinates are within the allowed maximum separation
        first_stop = gene.coordinates[0][1]
        for start, _ in gene.coordinates[1:]:
            if abs(start - first_stop) > max_separation:
                # This is maybe to restrictive but lets go with that first. 
                raise ValueError(
                    f"The coordinates of genes are too far apart ({abs(start - first_stop)}nt). This is unexpected. "
                    f"Gene coordinates : {gene.coordinates}")

        # Update start and stop positions based on new coordinates
        gene.start, gene.stop = gene.coordinates[0][0], gene.coordinates[-1][1]

        logging.getLogger("PPanGGOLiN").debug(
            f"Gene {new_gene_info['ID']} is found in multiple parts. "
            "These parts are merged into one gene. "
            f"New gene coordinates: {gene.coordinates}")

    else:
        raise ValueError(
            f"Two genes have the same ID attributes but different info in some key attribute. {comparison}")


def correct_putative_overlaps(contigs: Iterable[Contig]):
    """
    Corrects putative overlaps in gene coordinates for circular contigs.

    :param contigs: Iterable of Contig objects representing circular contigs.

    :raises ValueError: If a gene start position is higher than the length of the contig.
    """

    for contig in contigs:
        for gene in contig.genes:
            if gene.stop > len(contig):
                # Adjust gene coordinates to handle circular contig
                gene.start = 1  # Start gene at the beginning of the contig

                new_coordinates = []
                for start, stop in gene.coordinates:
                    if start > len(contig):
                        raise ValueError(
                            f"A gene start position ({start}) is higher than contig length ({len(contig)}). This case is not handled.")

                    elif stop > len(contig):
                        # Handle overlapping gene
                        new_stop = len(contig)
                        next_stop = stop - len(contig)
                        next_start = 1

                        new_coordinates.append((start, new_stop))
                        new_coordinates.append((next_start, next_stop))

                    else:
                        new_coordinates.append((start, stop))

                    logging.getLogger("PPanGGOLiN").debug(
                        f"Gene ({gene.ID} {gene.local_identifier}) coordinates ({gene.coordinates}) exceeded contig length ({len(contig)}). "
                        f"This is likely because the gene overlaps the edge of the contig. "
                        f"Adjusted gene coordinates: {new_coordinates}"
                    )

                gene.coordinates = new_coordinates


def read_anno_file(organism_name: str, filename: Path, circular_contigs: list,
                   pseudo: bool = False, translation_table: int = 11) -> Tuple[Organism, bool]:
    """
    Read a GBFF file for one organism

    :param organism_name: Name of the organism
    :param filename: Path to the corresponding file
    :param circular_contigs: list of sequence in contig
    :param pseudo: allow to read pseudogene
    :param translation_table: Translation table (genetic code) to use when /transl_table is missing from CDS tags.

    :return: Annotated organism for pangenome and true for sequence in file
    """
    global ctg_counter
    filetype = detect_filetype(filename)
    if filetype == "gff":
        try:
            org, has_fasta = read_org_gff(organism_name, filename, circular_contigs, pseudo, translation_table)
        except Exception as err:
            raise Exception(f"Reading the gff3 file '{filename}' raised an error. {err}")
        else:
            return org, has_fasta
    elif filetype == "gbff":
        try:
            org, has_fasta = read_org_gbff(organism_name, filename, circular_contigs, pseudo, translation_table)
        except Exception as err:
            raise Exception(f"Reading the gbff file '{filename}' raised an error. {err}")
        else:
            return org, has_fasta
    elif filetype == "fasta":
        raise ValueError(f"Invalid file type provided for parameter '--anno'. "
                         f"The file '{filename}' looks like a fasta file. "
                         "Please use a .gff or .gbff file. You may be able to use --fasta instead of --anno.")

    else:
        raise ValueError(f"Invalid file type provided for parameter '--anno'. "
                         f"The file '{filename}' appears to be of type '{filetype}'. Please use .gff or .gbff files.")


def chose_gene_identifiers(pangenome: Pangenome) -> bool:
    """
    Parses the pangenome genes to decide whether to use local_identifiers or ppanggolin generated gene identifiers.
    If the local identifiers are unique within the pangenome they are picked, otherwise ppanggolin ones are used.

    :param pangenome: input pangenome

    :return: Boolean stating True if local identifiers are used, and False otherwise
    """

    if local_identifiers_are_unique(pangenome.genes):

        for gene in pangenome.genes:
            gene.ID = gene.local_identifier  # Erase ppanggolin generated gene ids and replace with local identifiers
            gene.local_identifier = ""  # this is now useless, setting it to default value
        pangenome._mk_gene_getter()  # re-build the gene getter
        return True

    else:
        return False


def local_identifiers_are_unique(genes: Iterable[Gene]) -> bool:
    """
    Check if local_identifiers of genes are uniq in order to decide if they should be used as gene id.

    :param genes: Iterable of gene objects

    :return: Boolean stating True if local identifiers are uniq, and False otherwise
    """
    gene_id_2_local = {}
    local_to_gene_id = {}
    for gene in genes:
        gene_id_2_local[gene.ID] = gene.local_identifier
        local_to_gene_id[gene.local_identifier] = gene.ID
        if len(local_to_gene_id) != len(gene_id_2_local):
            # then, there are non unique local identifiers
            return False
    # if we reach this line, local identifiers are unique within the pangenome
    return True


def read_annotations(pangenome: Pangenome, organisms_file: Path, cpu: int = 1, pseudo: bool = False,
                     translation_table: int = 11,
                     disable_bar: bool = False):
    """
    Read the annotation from GBFF file

    :param pangenome: pangenome object
    :param organisms_file: List of GBFF files for each organism
    :param cpu: number of CPU cores to use
    :param pseudo: allow to read pseudogene
    :param translation_table: Translation table (genetic code) to use when /transl_table is missing from CDS tags.
    :param disable_bar: Disable the progress bar
    """

    logging.getLogger("PPanGGOLiN").info(f"Reading {organisms_file.name} the list of genome files ...")

    pangenome.status["geneSequences"] = "Computed"
    # we assume there are gene sequences in the annotation files,
    # unless a gff file without fasta is met (which is the only case where sequences can be absent)
    args = []
    for line in read_compressed_or_not(organisms_file):
        if not line.strip() or line.strip().startswith('#'):
            continue
        elements = [el.strip() for el in line.split("\t")]
        org_path = Path(elements[1])
        name = elements[0]
        circular_contigs = elements[2:]
        if not org_path.exists():  # Check tsv sanity test if it's not one it's the other
            org_path = organisms_file.parent.joinpath(org_path)

        args.append((name, org_path, circular_contigs, pseudo, translation_table))

    with ProcessPoolExecutor(mp_context=get_context('fork'), max_workers=cpu,
                             initializer=init_contig_counter, initargs=(contig_counter,)) as executor:
        with tqdm(total=len(args), unit="file", disable=disable_bar) as progress:
            futures = []

            for fn_args in args:
                future = executor.submit(read_anno_file, *fn_args)
                future.add_done_callback(lambda p: progress.update())
                futures.append(future)

            for future in futures:
                org, flag = future.result()
                pangenome.add_organism(org)
                if not flag:
                    pangenome.status["geneSequences"] = "No"

    # decide whether we use local ids or ppanggolin ids.
    used_local_identifiers = chose_gene_identifiers(pangenome)
    if used_local_identifiers:
        logging.getLogger("PPanGGOLiN").info("gene identifiers used in the provided annotation files were unique, "
                                             "PPanGGOLiN will use them.")
    else:
        logging.getLogger("PPanGGOLiN").info("gene identifiers used in the provided annotation files were not unique, "
                                             "PPanGGOLiN will use self-generated identifiers.")

    pangenome.status["genomesAnnotated"] = "Computed"
    pangenome.parameters["annotate"] = {}
    pangenome.parameters["annotate"]["# used_local_identifiers"] = used_local_identifiers
    pangenome.parameters["annotate"]["use_pseudo"] = pseudo
    pangenome.parameters["annotate"]["# read_annotations_from_file"] = True

    if any((genome.has_metadata() for genome in pangenome.organisms)):
        pangenome.status["metadata"]["genomes"] = "Computed"
        pangenome.status["metasources"]["genomes"].append("annotation_file")

    if any((contig.has_metadata() for contig in pangenome.contigs)):
        pangenome.status["metadata"]["contigs"] = "Computed"
        pangenome.status["metasources"]["contigs"].append("annotation_file")


def get_gene_sequences_from_fastas(pangenome: Pangenome, fasta_files: Path, disable_bar: bool = False):
    """
    Get gene sequences from fastas

    :param pangenome: Input pangenome
    :param fasta_files: list of fasta file
    :param disable_bar: Flag to disable progress bar
    """
    fasta_dict = {}
    for line in read_compressed_or_not(fasta_files):
        elements = [el.strip() for el in line.split("\t")]
        if len(elements) <= 1:
            logging.getLogger("PPanGGOLiN").error("No tabulation separator found in genome file")
            exit(1)
        try:
            org = pangenome.get_organism(elements[0])
        except KeyError:
            raise KeyError(f"One of the genome in your '{fasta_files}' was not found in the pan."
                           f" This might mean that the genome names between your annotation file and "
                           f"your fasta file are different.")
        with read_compressed_or_not(Path(elements[1])) as currFastaFile:
            fasta_dict[org] = read_fasta(org, currFastaFile)

    if set(pangenome.organisms) > set(fasta_dict.keys()):
        missing = pangenome.number_of_organisms - len(set(pangenome.organisms) & set(fasta_dict.keys()))
        raise KeyError(f"Not all of your pangenome genomes are present within the provided fasta file. "
                       f"{missing} are missing (out of {pangenome.number_of_organisms}).")
    elif pangenome.number_of_organisms < len(fasta_dict):
        # Indicates that all organisms in the pangenome are present in the provided FASTA file, 
        # but additional genomes are also detected in the file.
        diff_genomes = len(fasta_dict) - pangenome.number_of_organisms
        logging.getLogger("PPanGGOLiN").warning(f"The provided fasta file contains {diff_genomes} "
                                                "additional genomes compared to the pangenome.")
    with tqdm(total=pangenome.number_of_genes, unit="gene", disable=disable_bar,
              desc="Add sequences to genes") as bar:
        for org in pangenome.organisms:
            for contig in org.contigs:
                try:
                    for gene in contig.genes:
                        gene.add_sequence(get_dna_sequence(fasta_dict[org][contig.name], gene))
                        bar.update()
                    # for rna in contig.RNAs:
                    #     rna.add_sequence(get_dna_sequence(fasta_dict[org][contig.name], rna))
                except KeyError:
                    msg = f"Fasta file for genome {org.name} did not have the contig {contig.name} " \
                          f"that was read from the annotation file. "
                    msg += f"The provided contigs in the fasta were : " \
                           f"{', '.join([contig for contig in fasta_dict[org].keys()])}."
                    raise KeyError(msg)
    pangenome.status["geneSequences"] = "Computed"


def annotate_pangenome(pangenome: Pangenome, fasta_list: Path, tmpdir: str, cpu: int = 1, translation_table: int = 11,
                       kingdom: str = "bacteria", norna: bool = False, allow_overlap: bool = False,
                       procedure: str = None, disable_bar: bool = False):
    """
    Main function to annotate a pangenome

    :param pangenome: Pangenome with gene families to align with the given input sequences
    :param fasta_list: List of fasta file containing sequences that will be base of pangenome
    :param tmpdir: Path to temporary directory
    :param cpu: number of CPU cores to use
    :param translation_table: Translation table (genetic code) to use.
    :param kingdom: Kingdom to which the prokaryota belongs to, to know which models to use for rRNA annotation.
    :param norna: Use to avoid annotating RNA features.
    :param allow_overlap: Use to not remove genes overlapping with RNA features
    :param procedure: prodigal procedure used
    :param disable_bar: Disable the progress bar
    """

    logging.getLogger("PPanGGOLiN").info(f"Reading {fasta_list} the list of genome files")

    arguments = []  # Argument given to annotate organism in same order than prototype
    for line in read_compressed_or_not(fasta_list):

        elements = [el.strip() for el in line.split("\t")]
        org_path = Path(elements[1])

        if not org_path.exists():  # Check tsv sanity test if it's not one it's the other
            org_path = fasta_list.parent.joinpath(org_path)

        arguments.append((elements[0], org_path, elements[2:], tmpdir, translation_table,
                          norna, kingdom, allow_overlap, procedure))

    if len(arguments) == 0:
        raise Exception("There are no genomes in the provided file")

    logging.getLogger("PPanGGOLiN").info(f"Annotating {len(arguments)} genomes using {cpu} cpus...")
    with ProcessPoolExecutor(mp_context=get_context('fork'), max_workers=cpu,
                             initializer=init_contig_counter, initargs=(contig_counter,)) as executor:
        with tqdm(total=len(arguments), unit="file", disable=disable_bar) as progress:
            futures = []

            for fn_args in arguments:
                future = executor.submit(annotate_organism, *fn_args)
                future.add_done_callback(lambda p: progress.update())
                futures.append(future)

            for future in futures:
                pangenome.add_organism(future.result())

    logging.getLogger("PPanGGOLiN").info("Done annotating genomes")
    pangenome.status["genomesAnnotated"] = "Computed"  # the pangenome is now annotated.
    pangenome.status["geneSequences"] = "Computed"  # the gene objects have their respective gene sequences.
    pangenome.parameters["annotate"] = {}
    pangenome.parameters["annotate"]["norna"] = norna
    pangenome.parameters["annotate"]["kingdom"] = kingdom
    pangenome.parameters["annotate"]["translation_table"] = translation_table
    pangenome.parameters["annotate"]["prodigal_procedure"] = None if procedure is None else procedure
    pangenome.parameters["annotate"]["allow_overlap"] = allow_overlap
    pangenome.parameters["annotate"]["# read_annotations_from_file"] = False


def launch(args: argparse.Namespace):
    """
    Command launcher

    :param args: All arguments provide by user
    """
    check_annotate_args(args)
    filename = mk_file_name(args.basename, args.output, args.force)
    pangenome = Pangenome()
    if args.fasta is not None and args.anno is None:
        annotate_pangenome(pangenome, args.fasta, tmpdir=args.tmpdir, cpu=args.cpu, procedure=args.prodigal_procedure,
                           translation_table=args.translation_table, kingdom=args.kingdom, norna=args.norna,
                           allow_overlap=args.allow_overlap, disable_bar=args.disable_prog_bar)
    elif args.anno is not None:
        # TODO add warning for option not compatible with read_annotations
        read_annotations(pangenome, args.anno, cpu=args.cpu, pseudo=args.use_pseudo,
                         translation_table=args.translation_table, disable_bar=args.disable_prog_bar)
        if pangenome.status["geneSequences"] == "No":
            if args.fasta:
                logging.getLogger("PPanGGOLiN").info(f"Get sequences from FASTA file: {args.fasta}")
                get_gene_sequences_from_fastas(pangenome, args.fasta)
            else:
                logging.getLogger("PPanGGOLiN").warning("You provided gff files without sequences, "
                                                        "and you did not provide fasta sequences. "
                                                        "Thus it was not possible to get the gene sequences.")
                logging.getLogger("PPanGGOLiN").warning("You will be able to proceed with your analysis "
                                                        "ONLY if you provide the clustering results in the next step.")
        else:
            if args.fasta:
                logging.getLogger("PPanGGOLiN").warning("You provided fasta sequences "
                                                        "but your gff files were already with sequences."
                                                        "PPanGGOLiN will use sequences in GFF and not from your fasta.")
    write_pangenome(pangenome, filename, args.force, disable_bar=args.disable_prog_bar)


def subparser(sub_parser: argparse._SubParsersAction) -> argparse.ArgumentParser:
    """
    Subparser to launch PPanGGOLiN in Command line

    :param sub_parser : sub_parser for align command

    :return : parser arguments for align command
    """
    parser = sub_parser.add_parser("annotate", formatter_class=argparse.RawTextHelpFormatter)
    parser_annot(parser)
    return parser


def parser_annot(parser: argparse.ArgumentParser):
    """
    Parser for specific argument of annotate command

    :param parser: parser for annotate argument
    """
    date = time.strftime("_DATE%Y-%m-%d_HOUR%H.%M.%S", time.localtime())
    required = parser.add_argument_group(title="Required arguments",
                                         description="One of the following arguments is required :")
    required.add_argument('--fasta', required=False, type=Path,
                          help="A tab-separated file listing the genome names, and the fasta filepath of its genomic "
                               "sequence(s) (the fastas can be compressed with gzip). One line per genome.")
    required.add_argument('--anno', required=False, type=Path,
                          help="A tab-separated file listing the genome names, and the gff/gbff filepath of its "
                               "annotations (the files can be compressed with gzip). One line per genome. "
                               "If this is provided, those annotations will be used.")

    optional = parser.add_argument_group(title="Optional arguments")
    optional.add_argument('-o', '--output', required=False, type=Path,
                          default=Path(f'ppanggolin_output{date}_PID{str(os.getpid())}'),
                          help="Output directory")
    optional.add_argument('--allow_overlap', required=False, action='store_true', default=False,
                          help="Use to not remove genes overlapping with RNA features.")
    optional.add_argument("--norna", required=False, action="store_true", default=False,
                          help="Use to avoid annotating RNA features.")
    optional.add_argument("--kingdom", required=False, type=str.lower, default="bacteria",
                          choices=["bacteria", "archaea"],
                          help="Kingdom to which the prokaryota belongs to, "
                               "to know which models to use for rRNA annotation.")
    optional.add_argument("--translation_table", required=False, type=int, default=11,
                          help="Translation table (genetic code) to use.")
    optional.add_argument("--basename", required=False, default="pangenome", help="basename for the output file")
    optional.add_argument("--use_pseudo", required=False, action="store_true",
                          help="In the context of provided annotation, use this option to read pseudogenes. "
                               "(Default behavior is to ignore them)")
    optional.add_argument("-p", "--prodigal_procedure", required=False, type=str.lower, choices=["single", "meta"],
                          default=None, help="Allow to force the prodigal procedure. "
                                             "If nothing given, PPanGGOLiN will decide in function of contig length")
    optional.add_argument("-c", "--cpu", required=False, default=1, type=int, help="Number of available cpus")
    optional.add_argument("--tmpdir", required=False, type=str, default=Path(tempfile.gettempdir()),
                          help="directory for storing temporary files")


if __name__ == '__main__':
    """To test local change and allow using debugger"""
    from ppanggolin.utils import set_verbosity_level, add_common_arguments

    main_parser = argparse.ArgumentParser(
        description="Depicting microbial species diversity via a Partitioned PanGenome Graph Of Linked Neighbors",
        formatter_class=argparse.RawTextHelpFormatter)

    parser_annot(main_parser)
    add_common_arguments(main_parser)
    set_verbosity_level(main_parser.parse_args())
    launch(main_parser.parse_args())<|MERGE_RESOLUTION|>--- conflicted
+++ resolved
@@ -759,19 +759,6 @@
                         if id_attribute in id_attr_to_gene_id:  # the ID has already been seen at least once in this genome
 
                             existing_gene = id_attr_to_gene_id[id_attribute]
-
-<<<<<<< HEAD
-                            new_gene_info = {"strand": fields_gff[gff_strand],
-                                             "type": fields_gff[gff_type],
-                                             "name": name,
-                                             "position": contig.number_of_genes,
-                                             "product": product,
-                                             "local_identifier": gene_id,
-                                             "start": int(fields_gff[gff_start]),
-                                             "stop": int(fields_gff[gff_end]),
-                                             "ID": id_attribute}
-
-=======
                             new_gene_info = {"strand":fields_gff[gff_strand], 
                                             "type":fields_gff[gff_type],
                                             "name":name,
@@ -782,7 +769,6 @@
                                             "stop": stop,
                                             "ID": id_attribute}
                             
->>>>>>> 8517fe67
                             check_and_add_extra_gene_part(existing_gene, new_gene_info)
 
                             continue
