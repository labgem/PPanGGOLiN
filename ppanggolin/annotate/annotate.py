#!/usr/bin/env python3
# coding:utf-8

# default libraries
import argparse
import logging
from concurrent.futures import ProcessPoolExecutor
from multiprocessing import get_context
import os
from pathlib import Path
import tempfile
import time
from typing import List, Set, Tuple, Iterable, Dict
import re

# installed libraries
from tqdm import tqdm
from ppanggolin.annotate.synta import (annotate_organism, read_fasta, get_dna_sequence,
                                       init_contig_counter, contig_counter)
from ppanggolin.pangenome import Pangenome
from ppanggolin.genome import Organism, Gene, RNA, Contig
from ppanggolin.utils import read_compressed_or_not, mk_file_name, detect_filetype, check_input_files
from ppanggolin.formats import write_pangenome

ctg_counter = contig_counter


def check_annotate_args(args: argparse.Namespace):
    """Check That the given arguments are usable

    :param args: All arguments provide by user

    :raise Exception:
    """
    if args.fasta is None and args.anno is None:
        raise argparse.ArgumentError(argument=None,
                                     message="You must provide at least a file with the --fasta option to annotate "
                                             "from sequences, or a file with the --gff option to load annotations from.")

    if hasattr(args, "fasta") and args.fasta is not None:
        check_input_files(args.fasta, True)

    if hasattr(args, "anno") and args.anno is not None:
        check_input_files(args.anno, True)


def create_gene(org: Organism, contig: Contig, gene_counter: int, rna_counter: int, gene_id: str, dbxref: Set[str],
                coordinates: List[Tuple[int]], strand: str, gene_type: str, position: int = None, gene_name: str = "",
                product: str = "", genetic_code: int = 11, protein_id: str = ""):
    """
    Create a Gene object and associate to contig and Organism

    :param org: Organism to add gene
    :param contig: Contig to add gene
    :param gene_counter: Gene counter to name gene
    :param rna_counter: RNA counter to name RNA
    :param gene_id: local identifier
    :param dbxref: cross-reference to external DB
    :param coordinates: Gene start and stop positions
    :param strand: gene strand association
    :param gene_type: gene type
    :param position: position in contig
    :param gene_name: Gene name
    :param product: Function of gene
    :param genetic_code: Genetic code used
    :param protein_id: Protein identifier
    """

    start, stop = coordinates[0][0], coordinates[-1][1]
    
    if any('MaGe' or 'SEED' in dbref for dbref in dbxref):
        if gene_name == "":
            gene_name = gene_id
        for val in dbxref:
            if 'MaGe' in val:
                gene_id = val.split(':')[1]
                break
            if 'SEED' in val:
                gene_id = val.split(':')[1]
                break
    if gene_type == "CDS":
        if gene_id == "":
            gene_id = protein_id
            # on rare occasions, there are no 'locus_tag' from downloaded .gbk file.
            # So we use the protein_id field instead. (which is not supposed to be unique,
            # but was when cases like this were encountered)

        new_gene = Gene(org.name + "_CDS_" + str(gene_counter).zfill(4))
        new_gene.fill_annotations(start=start, stop=stop, strand=strand, coordinates=coordinates, gene_type=gene_type, name=gene_name,
                                  position=position, product=product, local_identifier=gene_id,
                                  genetic_code=genetic_code)
        contig.add(new_gene)
    else:  # if not CDS, it is RNA
        new_gene = RNA(org.name + f"_{gene_type}_" + str(rna_counter).zfill(4))
        new_gene.fill_annotations(start=start, stop=stop, strand=strand, coordinates=coordinates, gene_type=gene_type, name=gene_name,
                                  product=product)
        contig.add_rna(new_gene)
    new_gene.fill_parents(org, contig)


def extract_positions(string: str) -> Tuple[List[Tuple[int, int]], bool, bool]:
    """
    Extracts start and stop positions from a string and determines whether it is complement and pseudogene.
    
    Exemple of strings that the function is able to process: 

    "join(190..7695,7695..12071)",
    "complement(join(4359800..4360707,4360707..4360962))",
    "join(6835405..6835731,1..1218)",
    "join(1375484..1375555,1375557..1376579)",
    "complement(6815492..6816265)",
    "6811501..6812109",
    "complement(6792573..>6795461)",
    "join(1038313,1..1016)"
    

    :param string: The input string containing position information.

    :return: A tuple containing a list of tuples representing start and stop positions,
             a boolean indicating whether it is complement, and
             a boolean indicating whether it is likely a pseudogene.
<<<<<<< HEAD
=======

    :raises ValueError: If the string is not formatted as expected or if positions cannot be parsed as integers.
>>>>>>> 002931fc
    """
    complement = False
    coordinates = []
    pseudogene = False
    
    # Check if 'complement' exists in the string
    if 'complement' in string:
        complement = True
    
    # Check if '>' or '<' exists in the string to identify pseudogene
    if '>' in string or '<' in string:
        pseudogene = True

    if "(" in string:
        # Extract positions found inside the parenthesis
        inner_parentheses_regex = r'\(([^()]+)\)'
        inner_matches = re.findall(inner_parentheses_regex, string)

        try:
            positions = inner_matches[-1]
        except IndexError:
            raise ValueError(f'Gene position {string} is not formatted as expected.')
    else:
        positions = string.rstrip()
    
    for position in positions.split(','):

        try:
            start, stop = position.replace(">", "").replace("<", "").split('..')
        except ValueError:
            # in some case there is only one position meaning that the gene is long of only one nt in this piece. 
            # for instance : join(1038313,1..1016) 
            start = position.replace(">", "").replace("<", "")
            stop = start
        try:    
            start, stop = int(start), int(stop)
        except ValueError:
            raise ValueError(f"Error parsing position '{position}' extracted from GBFF string '{string}'. "
                            f"Start position ({start}) and/or stop position ({stop}) are not valid integers.")

        coordinates.append((start, stop))
    
    return coordinates, complement, pseudogene


def read_org_gbff(organism_name: str, gbff_file_path: Path, circular_contigs: List[str],
                  pseudo: bool = False) -> Tuple[Organism, bool]:
    """
    Read a GBFF file and fills Organism, Contig and Genes objects based on information contained in this file

    :param organism_name: Organism name
    :param gbff_file_path: Path to corresponding GBFF file
    :param circular_contigs: list of contigs
    :param pseudo: Allow to read pseudogenes

    :return: Organism complete and true for sequence in file
    """
    global ctg_counter

    organism = Organism(organism_name)
    logging.getLogger("PPanGGOLiN").debug(f"Extracting genes information from the given gbff {gbff_file_path.name}")
    # revert the order of the file, to read the first line first.
    lines = read_compressed_or_not(gbff_file_path).readlines()[::-1]
    gene_counter = 0
    rna_counter = 0
    while len(lines) != 0:
        line = lines.pop()

        # ignore line if empty
        if line.rstrip() == "":
            continue
        
        # beginning of contig
        contig_id = None
        contig_len = None

        is_circ = False

        if line.startswith('LOCUS'):
            if "CIRCULAR" in line.upper():
                # this line contains linear/circular word telling if the dna sequence is circularized or not
                is_circ = True
            elif "LINEAR" in line.upper():
                is_circ = False
            else:
<<<<<<< HEAD
                logging.getLogger("PPanGGOLiN").warning("It's impossible to identify if contigs are circular or linear."
                                 f"in file {gbff_file_path}.")
=======
                logging.getLogger("PPanGGOLiN").warning("Unable to determine if the contig is circular or linear in file "
                                                        f"'{gbff_file_path}' from the LOCUS line: {line}. "
                                                        "By default, the contig will be considered linear.")

>>>>>>> 002931fc
            contig_id = line.split()[1]
            contig_len = int(line.split()[2])
            # If contig_id is not specified in VERSION afterward like with Prokka, in that case we use the one in LOCUS
            while not line.startswith('FEATURES'):
                if line.startswith('VERSION') and line[12:].strip() != "":
                    contig_id = line[12:].strip()
                line = lines.pop()
            # If no contig ids were filled after VERSION, we use what was found in LOCUS for the contig ID.
            # Should be unique in a dataset, but if there's an update
            # the contig ID might still be the same even though it should not(?)
        try:
            contig = organism.get(contig_id)
        except KeyError:
            with contig_counter.get_lock():
                contig = Contig(contig_counter.value, contig_id,
                                True if contig_id in circular_contigs or is_circ else False)
                contig_counter.value += 1
            organism.add(contig)
            contig.length = contig_len
        # start of the feature object.
        dbxref = set()
        gene_name = ""
        product = ""
        locus_tag = ""
        obj_type = ""
        protein_id = ""
        genetic_code = ""
        useful_info = False
        coordinates = None
        strand = None
        line = lines.pop()
        while not line.startswith("ORIGIN"):
            curr_type = line[5:21].strip()
            if curr_type != "":
                if useful_info:
                    create_gene(organism, contig, gene_counter, rna_counter, locus_tag, dbxref, coordinates, strand,
                                obj_type, contig.number_of_genes, gene_name, product, genetic_code, protein_id)
                    if obj_type == "CDS":
                        gene_counter += 1
                    else:
                        rna_counter += 1
                useful_info = False
                obj_type = curr_type
                if obj_type in ['CDS', 'rRNA', 'tRNA']:
                    dbxref = set()
                    gene_name = ""
                    useful_info = True

                    coordinates, is_complement, is_pseudo = extract_positions(line[21:])
                    
                    strand = "-" if is_complement else "+"
                    
                    if is_pseudo and not pseudo:
                        useful_info = False

            elif useful_info:  # current info goes to current objtype, if it's useful.
                if line[21:].startswith("/db_xref"):
                    dbxref.add(line.split("=")[1].replace('"', '').strip())
                elif line[21:].startswith("/locus_tag"):
                    locus_tag = line.split("=")[1].replace('"', '').strip()
                elif line[21:].startswith("/protein_id"):
                    protein_id = line.split("=")[1].replace('"', '').strip()
                elif line[21:].startswith('/gene'):  # gene name
                    gene_name = line.split("=")[1].replace('"', '').strip()
                elif line[21:].startswith('/transl_table'):
                    genetic_code = int(line.split("=")[1].replace('"', '').strip())
                elif line[21:].startswith('/product'):  # need to loop as it can be more than one line long
                    product = line.split('=')[1].replace('"', '').strip()
                    if line.count('"') == 1:  # then the product line is on multiple lines
                        line = lines.pop()
                        product += line.strip().replace('"', '')
                        while line.count('"') != 1:
                            line = lines.pop()
                            product += line.strip().replace('"', '')
                # if it's a pseudogene, we're not keeping it, unless pseudo
                elif line[21:].startswith("/pseudo") and not pseudo:
                    useful_info = False
                # that's probably a 'stop' codon into selenocystein.
                elif line[21:].startswith("/transl_except") and not pseudo:
                    useful_info = False
            line = lines.pop()
            # end of contig
        if useful_info:  # saving the last element...
            create_gene(organism, contig, gene_counter, rna_counter, locus_tag, dbxref, coordinates, strand, obj_type,
                        contig.number_of_genes, gene_name, product, genetic_code, protein_id)
            if obj_type == "CDS":
                gene_counter += 1
            else:
                rna_counter += 1

        # now extract the gene sequences
        line = lines.pop()  # first sequence line.
        # if the seq was to be gotten, it would be here.
        sequence = ""
        while not line.startswith('//'):
            sequence += line[10:].replace(" ", "").strip().upper()
            line = lines.pop()

        if contig.length != len(sequence):
            raise ValueError("The contig length defined is different than the sequence length")
        # get each gene's sequence.
        for gene in contig.genes:
            gene.add_sequence(get_dna_sequence(sequence, gene))
    return organism, True


def read_org_gff(organism: str, gff_file_path: Path, circular_contigs: List[str],
                 pseudo: bool = False) -> Tuple[Organism, bool]:
    """
    Read annotation from GFF file

    :param organism: Organism name
    :param gff_file_path: Path corresponding to GFF file
    :param circular_contigs: List of circular contigs
    :param pseudo: Allow to read pseudogene

    :return: Organism object and if there are sequences associated or not
    """
    # TODO: This function would need some refactoring.

    global ctg_counter

    (gff_seqname, _, gff_type, gff_start, gff_end, _, gff_strand, _, gff_attribute) = range(0, 9)

    # Missing values: source, score, frame. They are unused.
    def get_gff_attributes(gff_fields: list) -> dict:
        """Parses the gff attribute's line and outputs the attributes_get in a dict structure.

        :param gff_fields: A gff line stored as a list. Each element of the list is a column of the gff.

        :return: Attributes get
        """
        attributes_field = [f for f in gff_fields[gff_attribute].strip().split(';') if len(f) > 0]
        attributes_get = {}
        for att in attributes_field:
            try:
                (key, value) = att.strip().split('=')
                attributes_get[key.upper()] = value
            except ValueError:
                pass  # we assume that it is a strange, but useless field for our analysis
        return attributes_get

    def get_id_attribute(attributes_dict: dict) -> str:
        """
        Gets the ID of the element from which the provided attributes_get were extracted.
        Raises an error if no ID is found.

        :param attributes_dict: Attributes from one gff line

        :return: CDS identifier
        """
        element_id = attributes_dict.get("ID")
        if not element_id:
            raise Exception(f"Each CDS type of the gff files must own a unique ID attribute. "
                            f"Not the case for file: {gff_file_path}")
        return element_id

    contig = None  # initialize contig
    has_fasta = False
    fasta_string = ""
    org = Organism(organism)
    gene_counter = 0
    rna_counter = 0
    attr_prodigal = None
    
    id_attr_to_gene_id = {}

    with read_compressed_or_not(gff_file_path) as gff_file:
        for line in gff_file:
            if has_fasta:
                fasta_string += line
                continue

            elif line.startswith('##', 0, 2):
                if line.startswith('FASTA', 2, 7):
                    has_fasta = True
                elif line.startswith('sequence-region', 2, 17):
                    fields = [el.strip() for el in line.split()]
                    with contig_counter.get_lock():
                        contig = Contig(contig_counter.value, fields[1],
                                        True if fields[1] in circular_contigs else False)
                        contig_counter.value += 1
                    org.add(contig)
                    contig.length = int(fields[-1]) - int(fields[2]) + 1
                else:
                    continue

            elif line.startswith('#'):
                if line.startswith('Sequence Data', 2, 15):  # GFF from prodigal
                    fields_prodigal = [el.strip() for el in line.split(': ')[1].split(";")]
                    attr_prodigal = {field.split("=")[0]: field.split("=")[1] for field in fields_prodigal}
                else:  # comment lines to be ignores by parsers
                    continue

            elif line.rstrip() == "":  # empty lines are not expected, but they do not carry information, so we'll ignore them
                continue

            else:
                fields_gff = [el.strip() for el in line.split('\t')]
                attributes = get_gff_attributes(fields_gff)
                pseudogene = False

                if fields_gff[gff_type] == 'region':
                    if fields_gff[gff_seqname] in circular_contigs or ('IS_CIRCULAR' in attributes and
                                                                       attributes['IS_CIRCULAR']=="true"):
                        # WARNING: In case we have prodigal gff with is_circular attributes. 
                        # This would fail as contig is not defined. However is_circular should not be found in prodigal gff
                        logging.getLogger("PPanGGOLiN").debug(f"Contig {contig.name} is circular.")
                        contig.is_circular = True
                        assert contig.name == fields_gff[gff_seqname]

                elif fields_gff[gff_type] == 'CDS' or "RNA" in fields_gff[gff_type]:

                    id_attribute = get_id_attribute(attributes)

                    gene_id = attributes.get("PROTEIN_ID")
                    # if there is a 'PROTEIN_ID' attribute, it's where the ncbi stores the actual gene ids, so we use that.
                    if gene_id is None:
                        # if it's not found, we get the one under the 'ID' field which must exist
                        # (otherwise not a gff3 compliant file)
                        gene_id = id_attribute
<<<<<<< HEAD

=======
                    
>>>>>>> 002931fc
                    name = attributes.pop('NAME', attributes.pop('GENE', ""))

                    if "PSEUDO" in attributes or "PSEUDOGENE" in attributes:
                        pseudogene = True

                    product = attributes.pop('PRODUCT', "")
                    genetic_code = int(attributes.pop("TRANSL_TABLE", 11))

                    if contig is None or contig.name != fields_gff[gff_seqname]:
                        # get the current contig
                        try:
                            contig = org.get(fields_gff[gff_seqname])
                        except KeyError:
                            with contig_counter.get_lock():
                                contig = Contig(contig_counter.value, fields_gff[gff_seqname],
                                                True if fields_gff[gff_seqname] in circular_contigs else False)
                                contig_counter.value += 1
                            org.add(contig)
                            if attr_prodigal is not None:
                                contig.length = int(attr_prodigal["seqlen"])

                    if fields_gff[gff_type] == "CDS" and (not pseudogene or (pseudogene and pseudo)):
                        
<<<<<<< HEAD
                        if id_attribute in id_attr_to_gene_id:  # the ID has already been seen at least once in this genome
=======
                        if id_attribute in id_attr_to_gene_id: # the ID has already been seen at least once in this genome
>>>>>>> 002931fc
                            
                            existing_gene = id_attr_to_gene_id[id_attribute]

                            new_gene_info = {"strand":fields_gff[gff_strand], 
                                            "type":fields_gff[gff_type],
                                            "name":name,
                                            "position":contig.number_of_genes,
                                            "product":product,
                                            "local_identifier":gene_id,
                                            "start": int(fields_gff[gff_start]),
                                            "stop": int(fields_gff[gff_end]),
                                            "ID": id_attribute}
                            
                            check_and_add_extra_gene_part(existing_gene, new_gene_info)
          
                            continue


                        gene = Gene(org.name + "_CDS_" + str(gene_counter).zfill(4))

                        id_attr_to_gene_id[id_attribute] = gene
                        
                        # here contig is filled in order, so position is the number of genes already stored in the contig.
                        gene.fill_annotations(start=int(fields_gff[gff_start]), stop=int(fields_gff[gff_end]),
                                              strand=fields_gff[gff_strand], gene_type=fields_gff[gff_type], name=name,
                                              position=contig.number_of_genes, product=product,
                                              local_identifier=gene_id,
                                              genetic_code=genetic_code)
                        gene.fill_parents(org, contig)
                        gene_counter += 1
                        contig.add(gene)

                    elif "RNA" in fields_gff[gff_type]:

                        rna_type = fields_gff[gff_type]
                        rna = RNA(org.name + f"_{rna_type}_" + str(rna_counter).zfill(4))

                        rna.fill_annotations(start=int(fields_gff[gff_start]), stop=int(fields_gff[gff_end]),
                                             strand=fields_gff[gff_strand], gene_type=fields_gff[gff_type], name=name,
                                             product=product, local_identifier=gene_id)
                        rna.fill_parents(org, contig)
                        rna_counter += 1
                        contig.add_rna(rna)

    # Correct coordinates of genes that overlapp the edge of circulars contig
    correct_putative_overlaps(org.contigs) 

    # GET THE FASTA SEQUENCES OF THE GENES
    if has_fasta and fasta_string != "":
        contig_sequences = read_fasta(org, fasta_string.split('\n'))  # _ is total contig length
        for contig in org.contigs:
            if contig.length != len(contig_sequences[contig.name]):
                raise ValueError("The contig lenght defined is different than the sequence length")

            for gene in contig.genes:
                gene.add_sequence(get_dna_sequence(contig_sequences[contig.name], gene))
            for rna in contig.RNAs:
                rna.add_sequence(get_dna_sequence(contig_sequences[contig.name], rna))

    return org, has_fasta



def check_and_add_extra_gene_part(gene: Gene, new_gene_info: Dict, max_separation: int = 10):
    """
    Checks and potentially adds extra gene parts based on new gene information.
    This is done before checking for potential overlapping edge genes. Gene coordinates are expected to be in ascending order, and no circularity is taken into account here.

    :param gene: Gene object to be compared and potentially merged with new_gene_info.
    :param new_gene_info: Dictionary containing information about the new gene.
    :param max_separation: Maximum allowed separation between gene coordinates for merging. Default is 10.
<<<<<<< HEAD
=======


    :raises AssertionError: If the start position is greater than the stop position in new_gene_info.
    :raises ValueError: If the coordinates of genes are too far apart to merge, or if the gene attributes do not match.
>>>>>>> 002931fc
    """

    # Compare attributes of the existing gene with new_gene_info
    comparison = [
        gene.strand == new_gene_info['strand'],
        gene.type == new_gene_info["type"],
        gene.product == new_gene_info['product'],
        gene.name == new_gene_info['name'],
        gene.local_identifier == new_gene_info['local_identifier']
    ]
    
    if all(comparison):
        # The new gene info seems concordant with the gene object. We can try to merge them
        assert new_gene_info['start'] <= new_gene_info['stop'], "Start is greater than stop. Incorrect coordinates."

        # Add new coordinates to gene's coordinates
        gene.coordinates = sorted(gene.coordinates + [(new_gene_info['start'], new_gene_info['stop'])])

        # Check if the coordinates are within the allowed maximum separation
        first_stop = gene.coordinates[0][1]
        for start, _ in gene.coordinates[1:]:
            if abs(start - first_stop) > max_separation:
                # This is maybe to restrictive but lets go with that first. 
                raise ValueError(f"The coordinates of genes are too far apart ({abs(start - first_stop)}nt). This is unexpected. "
                                 f"Gene coordinates : {gene.coordinates}")

        # Update start and stop positions based on new coordinates
        gene.start, gene.stop = gene.coordinates[0][0], gene.coordinates[-1][1]

        
        logging.getLogger("PPanGGOLiN").debug(
            f"Gene {new_gene_info['ID']} is found in multiple parts. "
            "These parts are merged into one gene. "
            f"New gene coordinates: {gene.coordinates}")

    else:
        raise ValueError(f"Two genes have the same ID attributes but different info in some key attribute. {comparison}")


def correct_putative_overlaps(contigs: Iterable[Contig]):
    """
    Corrects putative overlaps in gene coordinates for circular contigs.

    :param contigs: Iterable of Contig objects representing circular contigs.
<<<<<<< HEAD
=======

    :raises ValueError: If a gene start position is higher than the length of the contig.
>>>>>>> 002931fc
    """

    for contig in contigs:
        for gene in contig.genes:
            if gene.stop > len(contig):
                # Adjust gene coordinates to handle circular contig
                gene.start = 1  # Start gene at the beginning of the contig

                new_coordinates = []
                for start, stop in gene.coordinates:
                    if start > len(contig):
                        raise ValueError(f"A gene start position ({start}) is higher than contig length ({len(contig)}). This case is not handled.")

                    elif stop > len(contig):
                        # Handle overlapping gene
                        new_stop = len(contig)
                        next_stop = stop - len(contig)
                        next_start = 1

                        new_coordinates.append((start, new_stop))
                        new_coordinates.append((next_start, next_stop))

                    else:
                        new_coordinates.append((start, stop))

                    logging.getLogger("PPanGGOLiN").debug(
                        f"Gene ({gene.ID} {gene.local_identifier}) coordinates ({gene.coordinates}) exceeded contig length ({len(contig)}). "
                        f"This is likely because the gene overlaps the edge of the contig. "
                        f"Adjusted gene coordinates: {new_coordinates}"
                    )

                gene.coordinates = new_coordinates



def read_anno_file(organism_name: str, filename: Path, circular_contigs: list,
                   pseudo: bool = False) -> Tuple[Organism, bool]:
    """
    Read a GBFF file for one organism

    :param organism_name: Name of the organism
    :param filename: Path to the corresponding file
    :param circular_contigs: list of sequence in contig
    :param pseudo: allow to read pseudogene

    :return: Annotated organism for pangenome and true for sequence in file
    """
    global ctg_counter
    filetype = detect_filetype(filename)
    if filetype == "gff":
        try:
            org, has_fasta = read_org_gff(organism_name, filename, circular_contigs, pseudo)
        except Exception as err:
            raise Exception(f"Reading the gff3 file '{filename}' raised an error. {err}")
        else:
            return org, has_fasta
    elif filetype == "gbff":
        try:
            org, has_fasta = read_org_gbff(organism_name, filename, circular_contigs, pseudo)
        except Exception as err:
            raise Exception(f"Reading the gbff file '{filename}' raised an error. {err}")
        else:
            return org, has_fasta
    elif filetype == "fasta":
        raise ValueError(f"Invalid file type provided for parameter '--anno'. "
                         f"The file '{filename}' looks like a fasta file. "
                         "Please use a .gff or .gbff file. You may be able to use --fasta instead of --anno.")

    else:
        raise ValueError(f"Invalid file type provided for parameter '--anno'. "
                         f"The file '{filename}' appears to be of type '{filetype}'. Please use .gff or .gbff files.")


def chose_gene_identifiers(pangenome: Pangenome) -> bool:
    """
    Parses the pangenome genes to decide whether to use local_identifiers or ppanggolin generated gene identifiers.
    If the local identifiers are unique within the pangenome they are picked, otherwise ppanggolin ones are used.

    :param pangenome: input pangenome

    :return: Boolean stating True if local identifiers are used, and False otherwise
    """

    if local_identifiers_are_unique(pangenome.genes):

        for gene in pangenome.genes:
            gene.ID = gene.local_identifier  # Erase ppanggolin generated gene ids and replace with local identifiers
            gene.local_identifier = ""  # this is now useless, setting it to default value
        pangenome._mk_gene_getter()  # re-build the gene getter
        return True

    else:
        return False


def local_identifiers_are_unique(genes: Iterable[Gene]) -> bool:
    """
    Check if local_identifiers of genes are uniq in order to decide if they should be used as gene id.

    :param genes: Iterable of gene objects

    :return: Boolean stating True if local identifiers are uniq, and False otherwise
    """
    gene_id_2_local = {}
    local_to_gene_id = {}
    for gene in genes:
        gene_id_2_local[gene.ID] = gene.local_identifier
        local_to_gene_id[gene.local_identifier] = gene.ID
        if len(local_to_gene_id) != len(gene_id_2_local):
            # then, there are non unique local identifiers
            return False
    # if we reach this line, local identifiers are unique within the pangenome
    return True


def read_annotations(pangenome: Pangenome, organisms_file: Path, cpu: int = 1, pseudo: bool = False,
                     disable_bar: bool = False):
    """
    Read the annotation from GBFF file

    :param pangenome: pangenome object
    :param organisms_file: List of GBFF files for each organism
    :param cpu: number of CPU cores to use
    :param pseudo: allow to read pseudogène
    :param disable_bar: Disable the progress bar
    """

    logging.getLogger("PPanGGOLiN").info(f"Reading {organisms_file.name} the list of genome files ...")

    pangenome.status["geneSequences"] = "Computed"
    # we assume there are gene sequences in the annotation files,
    # unless a gff file without fasta is met (which is the only case where sequences can be absent)
    args = []
    for line in read_compressed_or_not(organisms_file):
        if not line.strip() or line.strip().startswith('#'):
            continue
        elements = [el.strip() for el in line.split("\t")]
        org_path = Path(elements[1])
        name = elements[0]
        circular_contigs = elements[2:]
        if not org_path.exists():  # Check tsv sanity test if it's not one it's the other
            org_path = organisms_file.parent.joinpath(org_path)

        args.append((name, org_path, circular_contigs, pseudo))

        # read_anno_file(name, org_path, circular_contigs, pseudo)

    with ProcessPoolExecutor(mp_context=get_context('fork'), max_workers=cpu,
                             initializer=init_contig_counter, initargs=(contig_counter,)) as executor:
        with tqdm(total=len(args), unit="file", disable=disable_bar) as progress:
            futures = []

            for fn_args in args:
                future = executor.submit(read_anno_file, *fn_args)
                future.add_done_callback(lambda p: progress.update())
                futures.append(future)

            for future in futures:
                org, flag = future.result()
                pangenome.add_organism(org)
                if not flag:
                    pangenome.status["geneSequences"] = "No"

    # decide whether we use local ids or ppanggolin ids.
    used_local_identifiers = chose_gene_identifiers(pangenome)
    if used_local_identifiers:
        logging.getLogger("PPanGGOLiN").info("gene identifiers used in the provided annotation files were unique, "
                                             "PPanGGOLiN will use them.")
    else:
        logging.getLogger("PPanGGOLiN").info("gene identifiers used in the provided annotation files were not unique, "
                                             "PPanGGOLiN will use self-generated identifiers.")

    pangenome.status["genomesAnnotated"] = "Computed"
    pangenome.parameters["annotate"] = {}
    pangenome.parameters["annotate"]["# used_local_identifiers"] = used_local_identifiers
    pangenome.parameters["annotate"]["use_pseudo"] = pseudo
    pangenome.parameters["annotate"]["# read_annotations_from_file"] = True


def get_gene_sequences_from_fastas(pangenome: Pangenome, fasta_files: Path, disable_bar: bool = False):
    """
    Get gene sequences from fastas

    :param pangenome: Input pangenome
    :param fasta_files: list of fasta file
    :param disable_bar: Flag to disable progress bar
    """
    fasta_dict = {}
    for line in read_compressed_or_not(fasta_files):
        elements = [el.strip() for el in line.split("\t")]
        if len(elements) <= 1:
            logging.getLogger("PPanGGOLiN").error("No tabulation separator found in genome file")
            exit(1)
        try:
            org = pangenome.get_organism(elements[0])
        except KeyError:
            raise KeyError(f"One of the genome in your '{fasta_files}' was not found in the pan."
                           f" This might mean that the genome names between your annotation file and "
                           f"your fasta file are different.")
        with read_compressed_or_not(Path(elements[1])) as currFastaFile:
            fasta_dict[org] = read_fasta(org, currFastaFile)

    if set(pangenome.organisms) > set(fasta_dict.keys()):
        missing = pangenome.number_of_organisms - len(set(pangenome.organisms) & set(fasta_dict.keys()))
        raise KeyError(f"Not all of your pangenome genomes are present within the provided fasta file. "
                       f"{missing} are missing (out of {pangenome.number_of_organisms}).")
<<<<<<< HEAD

    elif pangenome.number_of_organisms < len(fasta_dict):
        # Indicates that all organisms in the pangenome are present in the provided FASTA file,
=======
    elif pangenome.number_of_organisms < len(fasta_dict):
        # Indicates that all organisms in the pangenome are present in the provided FASTA file, 
>>>>>>> 002931fc
        # but additional genomes are also detected in the file.
        diff_genomes = len(fasta_dict) - pangenome.number_of_organisms
        logging.getLogger("PPanGGOLiN").warning(f"The provided fasta file contains {diff_genomes} "
                                                "additional genomes compared to the pangenome.")
<<<<<<< HEAD

    with tqdm(total=pangenome.number_of_genes + pangenome.number_of_rnas, unit="gene", disable=disable_bar,
              desc="Add sequences to genes-RNAs") as progress:
=======
    with tqdm(total=pangenome.number_of_genes, unit="gene", disable=disable_bar,
              desc="Add sequences to genes") as bar:
>>>>>>> 002931fc
        for org in pangenome.organisms:
            for contig in org.contigs:
                try:
                    ctg_sequence = fasta_dict[org][contig.name]
                except KeyError:
                    msg = (f"Fasta file for genome {org.name} did not have the contig {contig.name} "
                           f"that was read from the annotation file."
                           f"The provided contigs in the fasta were : "
                           f"{', '.join([contig for contig in fasta_dict[org].keys()])}.")
                    raise KeyError(msg)
                else:
                    for gene in contig.genes:
                        gene.add_sequence(get_dna_sequence(ctg_sequence, gene))
                        progress.update()

                    for rna in contig.RNAs:
                        rna.add_sequence(get_dna_sequence(ctg_sequence, rna))
                        progress.update()

    pangenome.status["geneSequences"] = "Computed"


def annotate_pangenome(pangenome: Pangenome, fasta_list: Path, tmpdir: str, cpu: int = 1, translation_table: int = 11,
                       kingdom: str = "bacteria", norna: bool = False, allow_overlap: bool = False,
                       procedure: str = None, disable_bar: bool = False):
    """
    Main function to annotate a pangenome

    :param pangenome: Pangenome with gene families to align with the given input sequences
    :param fasta_list: List of fasta file containing sequences that will be base of pangenome
    :param tmpdir: Path to temporary directory
    :param cpu: number of CPU cores to use
    :param translation_table: Translation table (genetic code) to use.
    :param kingdom: Kingdom to which the prokaryota belongs to, to know which models to use for rRNA annotation.
    :param norna: Use to avoid annotating RNA features.
    :param allow_overlap: Use to not remove genes overlapping with RNA features
    :param procedure: prodigal procedure used
    :param disable_bar: Disable the progress bar
    """

    logging.getLogger("PPanGGOLiN").info(f"Reading {fasta_list} the list of genome files")

    arguments = []  # Argument given to annotate organism in same order than prototype
    for line in read_compressed_or_not(fasta_list):

        elements = [el.strip() for el in line.split("\t")]
        org_path = Path(elements[1])

        if not org_path.exists():  # Check tsv sanity test if it's not one it's the other
            org_path = fasta_list.parent.joinpath(org_path)

        arguments.append((elements[0], org_path, elements[2:], tmpdir, translation_table,
                          norna, kingdom, allow_overlap, procedure))

    if len(arguments) == 0:
        raise Exception("There are no genomes in the provided file")

    logging.getLogger("PPanGGOLiN").info(f"Annotating {len(arguments)} genomes using {cpu} cpus...")
    with ProcessPoolExecutor(mp_context=get_context('fork'), max_workers=cpu,
                             initializer=init_contig_counter, initargs=(contig_counter,)) as executor:
        with tqdm(total=len(arguments), unit="file", disable=disable_bar) as progress:
            futures = []

            for fn_args in arguments:
                future = executor.submit(annotate_organism, *fn_args)
                future.add_done_callback(lambda p: progress.update())
                futures.append(future)

            for future in futures:
                pangenome.add_organism(future.result())

    logging.getLogger("PPanGGOLiN").info("Done annotating genomes")
    pangenome.status["genomesAnnotated"] = "Computed"  # the pangenome is now annotated.
    pangenome.status["geneSequences"] = "Computed"  # the gene objects have their respective gene sequences.
    pangenome.parameters["annotate"] = {}
    pangenome.parameters["annotate"]["norna"] = norna
    pangenome.parameters["annotate"]["kingdom"] = kingdom
    pangenome.parameters["annotate"]["translation_table"] = translation_table
    pangenome.parameters["annotate"]["prodigal_procedure"] = None if procedure is None else procedure
    pangenome.parameters["annotate"]["allow_overlap"] = allow_overlap
    pangenome.parameters["annotate"]["# read_annotations_from_file"] = False


def launch(args: argparse.Namespace):
    """
    Command launcher

    :param args: All arguments provide by user
    """
    check_annotate_args(args)
    filename = mk_file_name(args.basename, args.output, args.force)
    pangenome = Pangenome()
    if args.fasta is not None and args.anno is None:
        annotate_pangenome(pangenome, args.fasta, tmpdir=args.tmpdir, cpu=args.cpu, procedure=args.prodigal_procedure,
                           translation_table=args.translation_table, kingdom=args.kingdom, norna=args.norna,
                           allow_overlap=args.allow_overlap, disable_bar=args.disable_prog_bar)
    elif args.anno is not None:
        # TODO add warning for option not compatible with read_annotations
        read_annotations(pangenome, args.anno, cpu=args.cpu, pseudo=args.use_pseudo, disable_bar=args.disable_prog_bar)
        if pangenome.status["geneSequences"] == "No":
            if args.fasta:
                logging.getLogger("PPanGGOLiN").info(f"Get sequences from FASTA file: {args.fasta}")
                get_gene_sequences_from_fastas(pangenome, args.fasta, disable_bar=args.disable_prog_bar)
            else:
                logging.getLogger("PPanGGOLiN").warning("You provided gff files without sequences, "
                                                        "and you did not provide fasta sequences. "
                                                        "Thus it was not possible to get the gene sequences.")
                logging.getLogger("PPanGGOLiN").warning("You will be able to proceed with your analysis "
                                                        "ONLY if you provide the clustering results in the next step.")
        else:
            if args.fasta:
                logging.getLogger("PPanGGOLiN").warning("You provided fasta sequences "
                                                        "but your gff files were already with sequences."
                                                        "PPanGGOLiN will use sequences in GFF and not from your fasta.")
    write_pangenome(pangenome, filename, args.force, disable_bar=args.disable_prog_bar)


def subparser(sub_parser: argparse._SubParsersAction) -> argparse.ArgumentParser:
    """
    Subparser to launch PPanGGOLiN in Command line

    :param sub_parser : sub_parser for align command

    :return : parser arguments for align command
    """
    parser = sub_parser.add_parser("annotate", formatter_class=argparse.RawTextHelpFormatter)
    parser_annot(parser)
    return parser


def parser_annot(parser: argparse.ArgumentParser):
    """
    Parser for specific argument of annotate command

    :param parser: parser for annotate argument
    """
    date = time.strftime("_DATE%Y-%m-%d_HOUR%H.%M.%S", time.localtime())
    required = parser.add_argument_group(title="Required arguments",
                                         description="One of the following arguments is required :")
    required.add_argument('--fasta', required=False, type=Path,
                          help="A tab-separated file listing the genome names, and the fasta filepath of its genomic "
                               "sequence(s) (the fastas can be compressed with gzip). One line per genome.")
    required.add_argument('--anno', required=False, type=Path,
                          help="A tab-separated file listing the genome names, and the gff/gbff filepath of its "
                               "annotations (the files can be compressed with gzip). One line per genome. "
                               "If this is provided, those annotations will be used.")

    optional = parser.add_argument_group(title="Optional arguments")
    optional.add_argument('-o', '--output', required=False, type=Path,
                          default=Path(f'ppanggolin_output{date}_PID{str(os.getpid())}'),
                          help="Output directory")
    optional.add_argument('--allow_overlap', required=False, action='store_true', default=False,
                          help="Use to not remove genes overlapping with RNA features.")
    optional.add_argument("--norna", required=False, action="store_true", default=False,
                          help="Use to avoid annotating RNA features.")
    optional.add_argument("--kingdom", required=False, type=str.lower, default="bacteria",
                          choices=["bacteria", "archaea"],
                          help="Kingdom to which the prokaryota belongs to, "
                               "to know which models to use for rRNA annotation.")
    optional.add_argument("--translation_table", required=False, type=int, default=11,
                          help="Translation table (genetic code) to use.")
    optional.add_argument("--basename", required=False, default="pangenome", help="basename for the output file")
    optional.add_argument("--use_pseudo", required=False, action="store_true",
                          help="In the context of provided annotation, use this option to read pseudogenes. "
                               "(Default behavior is to ignore them)")
    optional.add_argument("-p", "--prodigal_procedure", required=False, type=str.lower, choices=["single", "meta"],
                          default=None, help="Allow to force the prodigal procedure. "
                                             "If nothing given, PPanGGOLiN will decide in function of contig length")
    optional.add_argument("-c", "--cpu", required=False, default=1, type=int, help="Number of available cpus")
    optional.add_argument("--tmpdir", required=False, type=str, default=Path(tempfile.gettempdir()),
                          help="directory for storing temporary files")


if __name__ == '__main__':
    """To test local change and allow using debugger"""
    from ppanggolin.utils import set_verbosity_level, add_common_arguments

    main_parser = argparse.ArgumentParser(
        description="Depicting microbial species diversity via a Partitioned PanGenome Graph Of Linked Neighbors",
        formatter_class=argparse.RawTextHelpFormatter)

    parser_annot(main_parser)
    add_common_arguments(main_parser)
    set_verbosity_level(main_parser.parse_args())
    launch(main_parser.parse_args())<|MERGE_RESOLUTION|>--- conflicted
+++ resolved
@@ -119,11 +119,8 @@
     :return: A tuple containing a list of tuples representing start and stop positions,
              a boolean indicating whether it is complement, and
              a boolean indicating whether it is likely a pseudogene.
-<<<<<<< HEAD
-=======
 
     :raises ValueError: If the string is not formatted as expected or if positions cannot be parsed as integers.
->>>>>>> 002931fc
     """
     complement = False
     coordinates = []
@@ -209,15 +206,10 @@
             elif "LINEAR" in line.upper():
                 is_circ = False
             else:
-<<<<<<< HEAD
-                logging.getLogger("PPanGGOLiN").warning("It's impossible to identify if contigs are circular or linear."
-                                 f"in file {gbff_file_path}.")
-=======
                 logging.getLogger("PPanGGOLiN").warning("Unable to determine if the contig is circular or linear in file "
                                                         f"'{gbff_file_path}' from the LOCUS line: {line}. "
                                                         "By default, the contig will be considered linear.")
 
->>>>>>> 002931fc
             contig_id = line.split()[1]
             contig_len = int(line.split()[2])
             # If contig_id is not specified in VERSION afterward like with Prokka, in that case we use the one in LOCUS
@@ -439,11 +431,7 @@
                         # if it's not found, we get the one under the 'ID' field which must exist
                         # (otherwise not a gff3 compliant file)
                         gene_id = id_attribute
-<<<<<<< HEAD
-
-=======
-                    
->>>>>>> 002931fc
+
                     name = attributes.pop('NAME', attributes.pop('GENE', ""))
 
                     if "PSEUDO" in attributes or "PSEUDOGENE" in attributes:
@@ -467,11 +455,7 @@
 
                     if fields_gff[gff_type] == "CDS" and (not pseudogene or (pseudogene and pseudo)):
                         
-<<<<<<< HEAD
                         if id_attribute in id_attr_to_gene_id:  # the ID has already been seen at least once in this genome
-=======
-                        if id_attribute in id_attr_to_gene_id: # the ID has already been seen at least once in this genome
->>>>>>> 002931fc
                             
                             existing_gene = id_attr_to_gene_id[id_attribute]
 
@@ -543,13 +527,10 @@
     :param gene: Gene object to be compared and potentially merged with new_gene_info.
     :param new_gene_info: Dictionary containing information about the new gene.
     :param max_separation: Maximum allowed separation between gene coordinates for merging. Default is 10.
-<<<<<<< HEAD
-=======
 
 
     :raises AssertionError: If the start position is greater than the stop position in new_gene_info.
     :raises ValueError: If the coordinates of genes are too far apart to merge, or if the gene attributes do not match.
->>>>>>> 002931fc
     """
 
     # Compare attributes of the existing gene with new_gene_info
@@ -594,11 +575,8 @@
     Corrects putative overlaps in gene coordinates for circular contigs.
 
     :param contigs: Iterable of Contig objects representing circular contigs.
-<<<<<<< HEAD
-=======
 
     :raises ValueError: If a gene start position is higher than the length of the contig.
->>>>>>> 002931fc
     """
 
     for contig in contigs:
@@ -805,45 +783,30 @@
         missing = pangenome.number_of_organisms - len(set(pangenome.organisms) & set(fasta_dict.keys()))
         raise KeyError(f"Not all of your pangenome genomes are present within the provided fasta file. "
                        f"{missing} are missing (out of {pangenome.number_of_organisms}).")
-<<<<<<< HEAD
 
     elif pangenome.number_of_organisms < len(fasta_dict):
         # Indicates that all organisms in the pangenome are present in the provided FASTA file,
-=======
-    elif pangenome.number_of_organisms < len(fasta_dict):
-        # Indicates that all organisms in the pangenome are present in the provided FASTA file, 
->>>>>>> 002931fc
         # but additional genomes are also detected in the file.
         diff_genomes = len(fasta_dict) - pangenome.number_of_organisms
         logging.getLogger("PPanGGOLiN").warning(f"The provided fasta file contains {diff_genomes} "
                                                 "additional genomes compared to the pangenome.")
-<<<<<<< HEAD
-
-    with tqdm(total=pangenome.number_of_genes + pangenome.number_of_rnas, unit="gene", disable=disable_bar,
-              desc="Add sequences to genes-RNAs") as progress:
-=======
+
     with tqdm(total=pangenome.number_of_genes, unit="gene", disable=disable_bar,
               desc="Add sequences to genes") as bar:
->>>>>>> 002931fc
         for org in pangenome.organisms:
             for contig in org.contigs:
                 try:
-                    ctg_sequence = fasta_dict[org][contig.name]
+                    for gene in contig.genes:
+                        gene.add_sequence(get_dna_sequence(fasta_dict[org][contig.name], gene))
+                        bar.update()
+                    # for rna in contig.RNAs:
+                    #     rna.add_sequence(get_dna_sequence(fasta_dict[org][contig.name], rna))
                 except KeyError:
-                    msg = (f"Fasta file for genome {org.name} did not have the contig {contig.name} "
-                           f"that was read from the annotation file."
-                           f"The provided contigs in the fasta were : "
-                           f"{', '.join([contig for contig in fasta_dict[org].keys()])}.")
+                    msg = f"Fasta file for genome {org.name} did not have the contig {contig.name} " \
+                          f"that was read from the annotation file. "
+                    msg += f"The provided contigs in the fasta were : " \
+                           f"{', '.join([contig for contig in fasta_dict[org].keys()])}."
                     raise KeyError(msg)
-                else:
-                    for gene in contig.genes:
-                        gene.add_sequence(get_dna_sequence(ctg_sequence, gene))
-                        progress.update()
-
-                    for rna in contig.RNAs:
-                        rna.add_sequence(get_dna_sequence(ctg_sequence, rna))
-                        progress.update()
-
     pangenome.status["geneSequences"] = "Computed"
 
 
