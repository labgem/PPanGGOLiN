#!/usr/bin/env python3
# coding:utf-8

# default libraries
import argparse
import logging
from concurrent.futures import ProcessPoolExecutor
from multiprocessing import get_context
import os
from pathlib import Path
import tempfile
import time
from typing import List, Set, Tuple, Iterable, Dict
import re

# installed libraries
from tqdm import tqdm
from ppanggolin.annotate.synta import (annotate_organism, read_fasta, get_dna_sequence,
                                       init_contig_counter, contig_counter)
from ppanggolin.pangenome import Pangenome
from ppanggolin.genome import Organism, Gene, RNA, Contig
from ppanggolin.utils import read_compressed_or_not, mk_file_name, detect_filetype, check_input_files
from ppanggolin.formats import write_pangenome

ctg_counter = contig_counter


def check_annotate_args(args: argparse.Namespace):
    """Check That the given arguments are usable

    :param args: All arguments provide by user

    :raise Exception:
    """
    if args.fasta is None and args.anno is None:
        raise Exception("You must provide at least a file with the --fasta option to annotate from sequences, "
                        "or a file with the --gff option to load annotations from.")

    if hasattr(args, "fasta") and args.fasta is not None:
        check_input_files(args.fasta, True)

    if hasattr(args, "anno") and args.anno is not None:
        check_input_files(args.anno, True)


def create_gene(org: Organism, contig: Contig, gene_counter: int, rna_counter: int, gene_id: str, dbxref: Set[str],
                coordinates: List[Tuple[int]], strand: str, gene_type: str, position: int = None, gene_name: str = "",
                product: str = "", genetic_code: int = 11, protein_id: str = ""):
    """
    Create a Gene object and associate to contig and Organism

    :param org: Organism to add gene
    :param contig: Contig to add gene
    :param gene_counter: Gene counter to name gene
    :param rna_counter: RNA counter to name RNA
    :param gene_id: local identifier
    :param dbxref: cross-reference to external DB
    :param coordinates: Gene start and stop positions
    :param strand: gene strand association
    :param gene_type: gene type
    :param position: position in contig
    :param gene_name: Gene name
    :param product: Function of gene
    :param genetic_code: Genetic code used
    :param protein_id: Protein identifier
    """

    start, stop = coordinates[0][0], coordinates[-1][1]
    
    if any('MaGe' or 'SEED' in dbref for dbref in dbxref):
        if gene_name == "":
            gene_name = gene_id
        for val in dbxref:
            if 'MaGe' in val:
                gene_id = val.split(':')[1]
                break
            if 'SEED' in val:
                gene_id = val.split(':')[1]
                break
    if gene_type == "CDS":
        if gene_id == "":
            gene_id = protein_id
            # on rare occasions, there are no 'locus_tag' from downloaded .gbk file.
            # So we use the protein_id field instead. (which is not supposed to be unique,
            # but was when cases like this were encountered)

        new_gene = Gene(org.name + "_CDS_" + str(gene_counter).zfill(4))
        new_gene.fill_annotations(start=start, stop=stop, strand=strand, coordinates=coordinates, gene_type=gene_type, name=gene_name,
                                  position=position, product=product, local_identifier=gene_id,
                                  genetic_code=genetic_code)
        contig.add(new_gene)
    else:  # if not CDS, it is RNA
        new_gene = RNA(org.name + f"_{gene_type}_" + str(rna_counter).zfill(4))
        new_gene.fill_annotations(start=start, stop=stop, strand=strand, coordinates=coordinates, gene_type=gene_type, name=gene_name,
                                  product=product)
        contig.add_rna(new_gene)
    new_gene.fill_parents(org, contig)


def extract_positions(string: str) -> Tuple[List[Tuple[int, int]], bool, bool]:
    """
    Extracts start and stop positions from a string and determines whether it is complement and pseudogene.
    
    Exemple of strings that the function is able to process: 

    "join(190..7695,7695..12071)",
    "complement(join(4359800..4360707,4360707..4360962))",
    "join(6835405..6835731,1..1218)",
    "join(1375484..1375555,1375557..1376579)",
    "complement(6815492..6816265)",
    "6811501..6812109",
    "complement(6792573..>6795461)",
    "join(1038313,1..1016)"
    

    :param string: The input string containing position information.

    :return: A tuple containing a list of tuples representing start and stop positions,
             a boolean indicating whether it is complement, and
             a boolean indicating whether it is likely a pseudogene.
    """
    complement = False
    coordinates = []
    pseudogene = False
    
    # Check if 'complement' exists in the string
    if 'complement' in string:
        complement = True
    
    # Check if '>' or '<' exists in the string to identify pseudogene
    if '>' in string or '<' in string:
        pseudogene = True

    if "(" in string:
        # Extract positions found inside the parenthesis
        inner_parentheses_regex = r'\(([^()]+)\)'
        inner_matches = re.findall(inner_parentheses_regex, string)

        try:
            positions = inner_matches[-1]
        except IndexError:
            raise ValueError(f'Gene position {string} is not formatted as expected.')
    else:
        positions = string.rstrip()
    
    for position in positions.split(','):

        try:
            start, stop = position.replace(">", "").replace("<", "").split('..')
        except ValueError:
            # in some case there is only one position meaning that the gene is long of only one nt in this piece. 
            # for instance : join(1038313,1..1016) 
            start = position.replace(">", "").replace("<", "")
            stop = start
        try:    
            start, stop = int(start), int(stop)
        except ValueError:
            raise ValueError(f"Error parsing position '{position}' extracted from GBFF string '{string}'. "
                            f"Start position ({start}) and/or stop position ({stop}) are not valid integers.")

        coordinates.append((start, stop))
    
    return coordinates, complement, pseudogene


def read_org_gbff(organism_name: str, gbff_file_path: Path, circular_contigs: List[str],
                  pseudo: bool = False) -> Tuple[Organism, bool]:
    """
    Read a GBFF file and fills Organism, Contig and Genes objects based on information contained in this file

    :param organism_name: Organism name
    :param gbff_file_path: Path to corresponding GBFF file
    :param circular_contigs: list of contigs
    :param pseudo: Allow to read pseudogenes

    :return: Organism complete and true for sequence in file
    """
    global ctg_counter

    organism = Organism(organism_name)
    logging.getLogger("PPanGGOLiN").debug(f"Extracting genes information from the given gbff {gbff_file_path.name}")
    # revert the order of the file, to read the first line first.
    lines = read_compressed_or_not(gbff_file_path).readlines()[::-1]
    gene_counter = 0
    rna_counter = 0
    while len(lines) != 0:
        line = lines.pop()

        # ignore line if empty
        if line.rstrip() == "":
            continue
        
        # beginning of contig
        contig_id = None
        contig_len = None

        is_circ = False

        if line.startswith('LOCUS'):
            if "CIRCULAR" in line.upper():
                # this line contains linear/circular word telling if the dna sequence is circularized or not
                is_circ = True
            elif "LINEAR" in line.upper():
                is_circ = False
            else:
                logging.getLogger("PPanGGOLiN").warning("It's impossible to identify if contigs are circular or linear."
                                 f"in file {gbff_file_path}.")
            contig_id = line.split()[1]
            contig_len = int(line.split()[2])
            # If contig_id is not specified in VERSION afterward like with Prokka, in that case we use the one in LOCUS
            while not line.startswith('FEATURES'):
                if line.startswith('VERSION') and line[12:].strip() != "":
                    contig_id = line[12:].strip()
                line = lines.pop()
            # If no contig ids were filled after VERSION, we use what was found in LOCUS for the contig ID.
            # Should be unique in a dataset, but if there's an update
            # the contig ID might still be the same even though it should not(?)
        try:
            contig = organism.get(contig_id)
        except KeyError:
            with contig_counter.get_lock():
                contig = Contig(contig_counter.value, contig_id,
                                True if contig_id in circular_contigs or is_circ else False)
                contig_counter.value += 1
            organism.add(contig)
            contig.length = contig_len
        # start of the feature object.
        dbxref = set()
        gene_name = ""
        product = ""
        locus_tag = ""
        obj_type = ""
        protein_id = ""
        genetic_code = ""
        useful_info = False
        coordinates = None
        strand = None
        line = lines.pop()
        while not line.startswith("ORIGIN"):
            curr_type = line[5:21].strip()
            if curr_type != "":
                if useful_info:
                    create_gene(organism, contig, gene_counter, rna_counter, locus_tag, dbxref, coordinates, strand,
                                obj_type, contig.number_of_genes, gene_name, product, genetic_code, protein_id)
                    if obj_type == "CDS":
                        gene_counter += 1
                    else:
                        rna_counter += 1
                useful_info = False
                obj_type = curr_type
                if obj_type in ['CDS', 'rRNA', 'tRNA']:
                    dbxref = set()
                    gene_name = ""
                    useful_info = True

                    coordinates, is_complement, is_pseudo = extract_positions(line[21:])
                    
                    strand = "-" if is_complement else "+"
                    
                    if is_pseudo and not pseudo:
                        useful_info = False

            elif useful_info:  # current info goes to current objtype, if it's useful.
                if line[21:].startswith("/db_xref"):
                    dbxref.add(line.split("=")[1].replace('"', '').strip())
                elif line[21:].startswith("/locus_tag"):
                    locus_tag = line.split("=")[1].replace('"', '').strip()
                elif line[21:].startswith("/protein_id"):
                    protein_id = line.split("=")[1].replace('"', '').strip()
                elif line[21:].startswith('/gene'):  # gene name
                    gene_name = line.split("=")[1].replace('"', '').strip()
                elif line[21:].startswith('/transl_table'):
                    genetic_code = int(line.split("=")[1].replace('"', '').strip())
                elif line[21:].startswith('/product'):  # need to loop as it can be more than one line long
                    product = line.split('=')[1].replace('"', '').strip()
                    if line.count('"') == 1:  # then the product line is on multiple lines
                        line = lines.pop()
                        product += line.strip().replace('"', '')
                        while line.count('"') != 1:
                            line = lines.pop()
                            product += line.strip().replace('"', '')
                # if it's a pseudogene, we're not keeping it, unless pseudo
                elif line[21:].startswith("/pseudo") and not pseudo:
                    useful_info = False
                # that's probably a 'stop' codon into selenocystein.
                elif line[21:].startswith("/transl_except") and not pseudo:
                    useful_info = False
            line = lines.pop()
            # end of contig
        if useful_info:  # saving the last element...
            create_gene(organism, contig, gene_counter, rna_counter, locus_tag, dbxref, coordinates, strand, obj_type,
                        contig.number_of_genes, gene_name, product, genetic_code, protein_id)
            if obj_type == "CDS":
                gene_counter += 1
            else:
                rna_counter += 1

        # now extract the gene sequences
        line = lines.pop()  # first sequence line.
        # if the seq was to be gotten, it would be here.
        sequence = ""
        while not line.startswith('//'):
            sequence += line[10:].replace(" ", "").strip().upper()
            line = lines.pop()

        if contig.length != len(sequence):
            raise ValueError("The contig length defined is different than the sequence length")
        # get each gene's sequence.
        for gene in contig.genes:
            gene.add_sequence(get_dna_sequence(sequence, gene))
    return organism, True


def read_org_gff(organism: str, gff_file_path: Path, circular_contigs: List[str],
                 pseudo: bool = False) -> Tuple[Organism, bool]:
    """
    Read annotation from GFF file

    :param organism: Organism name
    :param gff_file_path: Path corresponding to GFF file
    :param circular_contigs: List of circular contigs
    :param pseudo: Allow to read pseudogene

    :return: Organism object and if there are sequences associated or not
    """
    # TODO: This function would need some refactoring.

    global ctg_counter

    (gff_seqname, _, gff_type, gff_start, gff_end, _, gff_strand, _, gff_attribute) = range(0, 9)

    # Missing values: source, score, frame. They are unused.
    def get_gff_attributes(gff_fields: list) -> dict:
        """Parses the gff attribute's line and outputs the attributes_get in a dict structure.

        :param gff_fields: A gff line stored as a list. Each element of the list is a column of the gff.

        :return: Attributes get
        """
        attributes_field = [f for f in gff_fields[gff_attribute].strip().split(';') if len(f) > 0]
        attributes_get = {}
        for att in attributes_field:
            try:
                (key, value) = att.strip().split('=')
                attributes_get[key.upper()] = value
            except ValueError:
                pass  # we assume that it is a strange, but useless field for our analysis
        return attributes_get

    def get_id_attribute(attributes_dict: dict) -> str:
        """
        Gets the ID of the element from which the provided attributes_get were extracted.
        Raises an error if no ID is found.

        :param attributes_dict: Attributes from one gff line

        :return: CDS identifier
        """
        element_id = attributes_dict.get("ID")
        if not element_id:
            raise Exception(f"Each CDS type of the gff files must own a unique ID attribute. "
                            f"Not the case for file: {gff_file_path}")
        return element_id

    contig = None  # initialize contig
    has_fasta = False
    fasta_string = ""
    org = Organism(organism)
    gene_counter = 0
    rna_counter = 0
    attr_prodigal = None
    
    id_attr_to_gene_id = {}

    with read_compressed_or_not(gff_file_path) as gff_file:
        for line in gff_file:
            if has_fasta:
                fasta_string += line
                continue

            elif line.startswith('##', 0, 2):
                if line.startswith('FASTA', 2, 7):
                    has_fasta = True
                elif line.startswith('sequence-region', 2, 17):
                    fields = [el.strip() for el in line.split()]
                    with contig_counter.get_lock():
                        contig = Contig(contig_counter.value, fields[1],
                                        True if fields[1] in circular_contigs else False)
                        contig_counter.value += 1
                    org.add(contig)
                    contig.length = int(fields[-1]) - int(fields[2]) + 1
                else:
                    continue

            elif line.startswith('#'):
                if line.startswith('Sequence Data', 2, 15):  # GFF from prodigal
                    fields_prodigal = [el.strip() for el in line.split(': ')[1].split(";")]
                    attr_prodigal = {field.split("=")[0]: field.split("=")[1] for field in fields_prodigal}
                else:  # comment lines to be ignores by parsers
                    continue

            elif line.rstrip() == "":  # empty lines are not expected, but they do not carry information, so we'll ignore them
                continue

            else:
                fields_gff = [el.strip() for el in line.split('\t')]
                attributes = get_gff_attributes(fields_gff)
                pseudogene = False

                if fields_gff[gff_type] == 'region':
                    if fields_gff[gff_seqname] in circular_contigs or ('IS_CIRCULAR' in attributes and
                                                                       attributes['IS_CIRCULAR']=="true"):
                        # WARNING: In case we have prodigal gff with is_circular attributes. 
                        # This would fail as contig is not defined. However is_circular should not be found in prodigal gff
                        logging.getLogger("PPanGGOLiN").debug(f"Contig {contig.name} is circular.")
                        contig.is_circular = True
                        assert contig.name == fields_gff[gff_seqname]

                elif fields_gff[gff_type] == 'CDS' or "RNA" in fields_gff[gff_type]:

                    id_attribute = get_id_attribute(attributes)

                    gene_id = attributes.get("PROTEIN_ID")
                    # if there is a 'PROTEIN_ID' attribute, it's where the ncbi stores the actual gene ids, so we use that.
                    if gene_id is None:
                        # if it's not found, we get the one under the 'ID' field which must exist
                        # (otherwise not a gff3 compliant file)
                        gene_id = id_attribute
                    
                    name = attributes.pop('NAME', attributes.pop('GENE', ""))
                    
                    if "PSEUDO" in attributes or "PSEUDOGENE" in attributes:
                        pseudogene = True
                    
                    product = attributes.pop('PRODUCT', "")
                    genetic_code = int(attributes.pop("TRANSL_TABLE", 11))
                    
                    if contig is None or contig.name != fields_gff[gff_seqname]:
                        # get the current contig
                        try:
                            contig = org.get(fields_gff[gff_seqname])
                        except KeyError:
                            with contig_counter.get_lock():
                                contig = Contig(contig_counter.value, fields_gff[gff_seqname],
                                                True if fields_gff[gff_seqname] in circular_contigs else False)
                                contig_counter.value += 1
                            org.add(contig)
                            if attr_prodigal is not None:
                                contig.length = int(attr_prodigal["seqlen"])

                    if fields_gff[gff_type] == "CDS" and (not pseudogene or (pseudogene and pseudo)):
                        
                        if id_attribute in id_attr_to_gene_id: # the ID has already been seen at least once in this genome
                            
                            existing_gene = id_attr_to_gene_id[id_attribute]

                            new_gene_info = {"strand":fields_gff[gff_strand], 
                                            "type":fields_gff[gff_type],
                                            "name":name,
                                            "position":contig.number_of_genes,
                                            "product":product,
                                            "local_identifier":gene_id,
                                            "start": int(fields_gff[gff_start]),
                                            "stop": int(fields_gff[gff_end]),
                                            "ID": id_attribute}
                            
                            check_and_add_extra_gene_part(existing_gene, new_gene_info)
          
                            continue


                        gene = Gene(org.name + "_CDS_" + str(gene_counter).zfill(4))

                        id_attr_to_gene_id[id_attribute] = gene
                        
                        # here contig is filled in order, so position is the number of genes already stored in the contig.
                        gene.fill_annotations(start=int(fields_gff[gff_start]), stop=int(fields_gff[gff_end]),
                                              strand=fields_gff[gff_strand], gene_type=fields_gff[gff_type], name=name,
                                              position=contig.number_of_genes, product=product,
                                              local_identifier=gene_id,
                                              genetic_code=genetic_code)
                        gene.fill_parents(org, contig)
                        gene_counter += 1
                        contig.add(gene)

                    elif "RNA" in fields_gff[gff_type]:

                        rna_type = fields_gff[gff_type]
                        rna = RNA(org.name + f"_{rna_type}_" + str(rna_counter).zfill(4))

                        rna.fill_annotations(start=int(fields_gff[gff_start]), stop=int(fields_gff[gff_end]),
                                             strand=fields_gff[gff_strand], gene_type=fields_gff[gff_type], name=name,
                                             product=product, local_identifier=gene_id)
                        rna.fill_parents(org, contig)
                        rna_counter += 1
                        contig.add_rna(rna)

    # Correct coordinates of genes that overlapp the edge of circulars contig
    correct_putative_overlaps(org.contigs) 

    # GET THE FASTA SEQUENCES OF THE GENES
    if has_fasta and fasta_string != "":
        contig_sequences = read_fasta(org, fasta_string.split('\n'))  # _ is total contig length
        for contig in org.contigs:
            if contig.length != len(contig_sequences[contig.name]):
                raise ValueError("The contig lenght defined is different than the sequence length")

            for gene in contig.genes:
                gene.add_sequence(get_dna_sequence(contig_sequences[contig.name], gene))
            for rna in contig.RNAs:
                rna.add_sequence(get_dna_sequence(contig_sequences[contig.name], rna))

    return org, has_fasta



def check_and_add_extra_gene_part(gene: Gene, new_gene_info: Dict, max_separation: int = 10):
    """
    Checks and potentially adds extra gene parts based on new gene information.
    This is done before checking for potential overlapping edge genes. Gene coordinates are expected to be in ascending order, and no circularity is taken into account here.

    :param gene: Gene object to be compared and potentially merged with new_gene_info.
    :param new_gene_info: Dictionary containing information about the new gene.
    :param max_separation: Maximum allowed separation between gene coordinates for merging. Default is 10.
    """

    # Compare attributes of the existing gene with new_gene_info
    comparison = [
        gene.strand == new_gene_info['strand'],
        gene.type == new_gene_info["type"],
        gene.product == new_gene_info['product'],
        gene.name == new_gene_info['name'],
        gene.local_identifier == new_gene_info['local_identifier']
    ]
    
    if all(comparison):
        # The new gene info seems concordant with the gene object. We can try to merge them
        assert new_gene_info['start'] <= new_gene_info['stop'], "Start is greater than stop. Incorrect coordinates."

        # Add new coordinates to gene's coordinates
        gene.coordinates = sorted(gene.coordinates + [(new_gene_info['start'], new_gene_info['stop'])])

        # Check if the coordinates are within the allowed maximum separation
        first_stop = gene.coordinates[0][1]
        for start, _ in gene.coordinates[1:]:
            if abs(start - first_stop) > max_separation:
                # This is maybe to restrictive but lets go with that first. 
                raise ValueError(f"The coordinates of genes are too far apart ({abs(start - first_stop)}nt). This is unexpected. "
                                 f"Gene coordinates : {gene.coordinates}")

        # Update start and stop positions based on new coordinates
        gene.start, gene.stop = gene.coordinates[0][0], gene.coordinates[-1][1]

        
        logging.getLogger("PPanGGOLiN").debug(
            f"Gene {new_gene_info['ID']} is found in multiple parts. "
            "These parts are merged into one gene. "
            f"New gene coordinates: {gene.coordinates}")

    else:
        raise ValueError(f"Two genes have the same ID attributes but different info in some key attribute. {comparison}")


def correct_putative_overlaps(contigs: Iterable[Contig]):
    """
    Corrects putative overlaps in gene coordinates for circular contigs.

    :param contigs: Iterable of Contig objects representing circular contigs.
    """

    for contig in contigs:
        for gene in contig.genes:
            if gene.stop > len(contig):
                # Adjust gene coordinates to handle circular contig
                gene.start = 1  # Start gene at the beginning of the contig

                new_coordinates = []
                for start, stop in gene.coordinates:
                    if start > len(contig):
                        raise ValueError(f"A gene start position ({start}) is higher than contig length ({len(contig)}). This case is not handled.")

                    elif stop > len(contig):
                        # Handle overlapping gene
                        new_stop = len(contig)
                        next_stop = stop - len(contig)
                        next_start = 1

                        new_coordinates.append((start, new_stop))
                        new_coordinates.append((next_start, next_stop))

                    else:
                        new_coordinates.append((start, stop))

                    logging.getLogger("PPanGGOLiN").debug(
                        f"Gene ({gene.ID} {gene.local_identifier}) coordinates ({gene.coordinates}) exceeded contig length ({len(contig)}). "
                        f"This is likely because the gene overlaps the edge of the contig. "
                        f"Adjusted gene coordinates: {new_coordinates}"
                    )

                gene.coordinates = new_coordinates



def read_anno_file(organism_name: str, filename: Path, circular_contigs: list,
                   pseudo: bool = False) -> Tuple[Organism, bool]:
    """
    Read a GBFF file for one organism

    :param organism_name: Name of the organism
    :param filename: Path to the corresponding file
    :param circular_contigs: list of sequence in contig
    :param pseudo: allow to read pseudogene

    :return: Annotated organism for pangenome and true for sequence in file
    """
    global ctg_counter
    filetype = detect_filetype(filename)
    if filetype == "gff":
        try:
            org, has_fasta = read_org_gff(organism_name, filename, circular_contigs, pseudo)
        except Exception as err:
            raise Exception(f"Reading the gff3 file '{filename}' raised an error. {err}")
        else:
            return org, has_fasta
    elif filetype == "gbff":
        try:
            org, has_fasta = read_org_gbff(organism_name, filename, circular_contigs, pseudo)
        except Exception as err:
            raise Exception(f"Reading the gbff file '{filename}' raised an error. {err}")
        else:
            return org, has_fasta
    elif filetype == "fasta":
        raise ValueError(f"Invalid file type provided for parameter '--anno'. "
                         f"The file '{filename}' looks like a fasta file. "
                         "Please use a .gff or .gbff file. You may be able to use --fasta instead of --anno.")

    else:
        raise ValueError(f"Invalid file type provided for parameter '--anno'. "
                         f"The file '{filename}' appears to be of type '{filetype}'. Please use .gff or .gbff files.")



def chose_gene_identifiers(pangenome: Pangenome) -> bool:
    """
    Parses the pangenome genes to decide whether to use local_identifiers or ppanggolin generated gene identifiers.
    If the local identifiers are unique within the pangenome they are picked, otherwise ppanggolin ones are used.

    :param pangenome: input pangenome

    :return: Boolean stating True if local identifiers are used, and False otherwise
    """

    if local_identifiers_are_unique(pangenome.genes):

        for gene in pangenome.genes:
            gene.ID = gene.local_identifier  # Erase ppanggolin generated gene ids and replace with local identifiers
            gene.local_identifier = ""  # this is now useless, setting it to default value
        pangenome._mk_gene_getter()  # re-build the gene getter
        return True

    else:
        return False


def local_identifiers_are_unique(genes: Iterable[Gene]) -> bool:
    """
    Check if local_identifiers of genes are uniq in order to decide if they should be used as gene id.

    :param genes: Iterable of gene objects

    :return: Boolean stating True if local identifiers are uniq, and False otherwise
    """
    gene_id_2_local = {}
    local_to_gene_id = {}
    for gene in genes:
        gene_id_2_local[gene.ID] = gene.local_identifier
        local_to_gene_id[gene.local_identifier] = gene.ID
        if len(local_to_gene_id) != len(gene_id_2_local):
            # then, there are non unique local identifiers
            return False
    # if we reach this line, local identifiers are unique within the pangenome
    return True


def read_annotations(pangenome: Pangenome, organisms_file: Path, cpu: int = 1, pseudo: bool = False,
                     disable_bar: bool = False):
    """
    Read the annotation from GBFF file

    :param pangenome: pangenome object
    :param organisms_file: List of GBFF files for each organism
    :param cpu: number of CPU cores to use
    :param pseudo: allow to read pseudogène
    :param disable_bar: Disable the progress bar
    """

    logging.getLogger("PPanGGOLiN").info(f"Reading {organisms_file.name} the list of genome files ...")

    pangenome.status["geneSequences"] = "Computed"
    # we assume there are gene sequences in the annotation files,
    # unless a gff file without fasta is met (which is the only case where sequences can be absent)
    args = []
    for line in read_compressed_or_not(organisms_file):
        if not line.strip() or line.strip().startswith('#'):
            continue
        elements = [el.strip() for el in line.split("\t")]
        org_path = Path(elements[1])
        name = elements[0]
        circular_contigs = elements[2:]
        if not org_path.exists():  # Check tsv sanity test if it's not one it's the other
            org_path = organisms_file.parent.joinpath(org_path)

        args.append((name, org_path, circular_contigs, pseudo))

        # read_anno_file(name, org_path, circular_contigs, pseudo)

    with ProcessPoolExecutor(mp_context=get_context('fork'), max_workers=cpu,
                             initializer=init_contig_counter, initargs=(contig_counter,)) as executor:
        with tqdm(total=len(args), unit="file", disable=disable_bar) as progress:
            futures = []

            for fn_args in args:
                future = executor.submit(read_anno_file, *fn_args)
                future.add_done_callback(lambda p: progress.update())
                futures.append(future)

            for future in futures:
                org, flag = future.result()
                pangenome.add_organism(org)
                if not flag:
                    pangenome.status["geneSequences"] = "No"

    # decide whether we use local ids or ppanggolin ids.
    used_local_identifiers = chose_gene_identifiers(pangenome)
    if used_local_identifiers:
        logging.getLogger("PPanGGOLiN").info("gene identifiers used in the provided annotation files were unique, "
                                             "PPanGGOLiN will use them.")
    else:
        logging.getLogger("PPanGGOLiN").info("gene identifiers used in the provided annotation files were not unique, "
                                             "PPanGGOLiN will use self-generated identifiers.")

    pangenome.status["genomesAnnotated"] = "Computed"
    pangenome.parameters["annotate"] = {}
    pangenome.parameters["annotate"]["# used_local_identifiers"] = used_local_identifiers
    pangenome.parameters["annotate"]["use_pseudo"] = pseudo
    pangenome.parameters["annotate"]["# read_annotations_from_file"] = True


def get_gene_sequences_from_fastas(pangenome: Pangenome, fasta_files: Path, disable_bar: bool = False):
    """
    Get gene sequences from fastas

    :param pangenome: Input pangenome
    :param fasta_files: list of fasta file
    :param disable_bar: Flag to disable progress bar
    """
    fasta_dict = {}
    for line in read_compressed_or_not(fasta_files):
        elements = [el.strip() for el in line.split("\t")]
        if len(elements) <= 1:
            logging.getLogger("PPanGGOLiN").error("No tabulation separator found in genome file")
            exit(1)
        try:
            org = pangenome.get_organism(elements[0])
        except KeyError:
            raise KeyError(f"One of the genome in your '{fasta_files}' was not found in the pan."
                           f" This might mean that the genome names between your annotation file and "
                           f"your fasta file are different.")
        with read_compressed_or_not(Path(elements[1])) as currFastaFile:
            fasta_dict[org] = read_fasta(org, currFastaFile)

    if set(pangenome.organisms) > set(fasta_dict.keys()):
        missing = pangenome.number_of_organisms - len(set(pangenome.organisms) & set(fasta_dict.keys()))
<<<<<<< HEAD
        raise Exception(f"Not all of your pangenome genomes are present within the provided fasta file. "
                        f"{len(missing)} are missing (out of {pangenome.number_of_organisms}).")
    
    elif pangenome.number_of_organisms < len(fasta_dict):
        # Indicates that all organisms in the pangenome are present in the provided FASTA file, 
        # but additional genomes are also detected in the file.
        diff_genomes = len(fasta_dict) - pangenome.number_of_organisms
        logging.getLogger("PPanGGOLiN").warning(f"The provided fasta file contains {diff_genomes} "
                                                "additional genomes compared to the pangenome.")

    progress = tqdm(total=pangenome.number_of_genes + pangenome.number_of_rnas,
                    desc="Add sequence to gene/RNA", unit="gene-RNA")
    for org in pangenome.organisms:
        for contig in org.contigs:
            try:
                ctg_sequence = fasta_dict[org][contig.name]
            except KeyError:
                msg = (f"Fasta file for genome {org.name} did not have the contig {contig.name} "
                       f"that was read from the annotation file."
                       f"The provided contigs in the fasta were : "
                       f"{', '.join([contig for contig in fasta_dict[org].keys()])}.")
                raise KeyError(msg)
            else:
                for gene in contig.genes:
                    gene.add_sequence(get_dna_sequence(ctg_sequence, gene))
                    progress.update()

                for rna in contig.RNAs:
                    rna.add_sequence(get_dna_sequence(ctg_sequence, rna))
                    progress.update()

    progress.close()
=======
        raise KeyError(f"Not all of your pangenome genomes are present within the provided fasta file. "
                       f"{missing} are missing (out of {pangenome.number_of_organisms}).")

    with tqdm(total=pangenome.number_of_genes, unit="gene", disable=disable_bar,
              desc="Add sequences to genes") as bar:
        for org in pangenome.organisms:
            for contig in org.contigs:
                try:
                    for gene in contig.genes:
                        gene.add_sequence(get_dna_sequence(fasta_dict[org][contig.name], gene))
                        bar.update()
                    # for rna in contig.RNAs:
                    #     rna.add_sequence(get_dna_sequence(fasta_dict[org][contig.name], rna))
                except KeyError:
                    msg = f"Fasta file for genome {org.name} did not have the contig {contig.name} " \
                          f"that was read from the annotation file. "
                    msg += f"The provided contigs in the fasta were : " \
                           f"{', '.join([contig for contig in fasta_dict[org].keys()])}."
                    raise KeyError(msg)
>>>>>>> dc10ac49
    pangenome.status["geneSequences"] = "Computed"


def annotate_pangenome(pangenome: Pangenome, fasta_list: Path, tmpdir: str, cpu: int = 1, translation_table: int = 11,
                       kingdom: str = "bacteria", norna: bool = False, allow_overlap: bool = False,
                       procedure: str = None, disable_bar: bool = False):
    """
    Main function to annotate a pangenome

    :param pangenome: Pangenome with gene families to align with the given input sequences
    :param fasta_list: List of fasta file containing sequences that will be base of pangenome
    :param tmpdir: Path to temporary directory
    :param cpu: number of CPU cores to use
    :param translation_table: Translation table (genetic code) to use.
    :param kingdom: Kingdom to which the prokaryota belongs to, to know which models to use for rRNA annotation.
    :param norna: Use to avoid annotating RNA features.
    :param allow_overlap: Use to not remove genes overlapping with RNA features
    :param procedure: prodigal procedure used
    :param disable_bar: Disable the progress bar
    """

    logging.getLogger("PPanGGOLiN").info(f"Reading {fasta_list} the list of genome files")

    arguments = []  # Argument given to annotate organism in same order than prototype
    for line in read_compressed_or_not(fasta_list):

        elements = [el.strip() for el in line.split("\t")]
        org_path = Path(elements[1])

        if not org_path.exists():  # Check tsv sanity test if it's not one it's the other
            org_path = fasta_list.parent.joinpath(org_path)

        arguments.append((elements[0], org_path, elements[2:], tmpdir, translation_table,
                          norna, kingdom, allow_overlap, procedure))

    if len(arguments) == 0:
        raise Exception("There are no genomes in the provided file")

    logging.getLogger("PPanGGOLiN").info(f"Annotating {len(arguments)} genomes using {cpu} cpus...")
    with ProcessPoolExecutor(mp_context=get_context('fork'), max_workers=cpu,
                             initializer=init_contig_counter, initargs=(contig_counter,)) as executor:
        with tqdm(total=len(arguments), unit="file", disable=disable_bar) as progress:
            futures = []

            for fn_args in arguments:
                future = executor.submit(annotate_organism, *fn_args)
                future.add_done_callback(lambda p: progress.update())
                futures.append(future)

            for future in futures:
                pangenome.add_organism(future.result())

    logging.getLogger("PPanGGOLiN").info("Done annotating genomes")
    pangenome.status["genomesAnnotated"] = "Computed"  # the pangenome is now annotated.
    pangenome.status["geneSequences"] = "Computed"  # the gene objects have their respective gene sequences.
    pangenome.parameters["annotate"] = {}
    pangenome.parameters["annotate"]["norna"] = norna
    pangenome.parameters["annotate"]["kingdom"] = kingdom
    pangenome.parameters["annotate"]["translation_table"] = translation_table
    pangenome.parameters["annotate"]["prodigal_procedure"] = None if procedure is None else procedure
    pangenome.parameters["annotate"]["allow_overlap"] = allow_overlap
    pangenome.parameters["annotate"]["# read_annotations_from_file"] = False


def launch(args: argparse.Namespace):
    """
    Command launcher

    :param args: All arguments provide by user
    """
    check_annotate_args(args)
    filename = mk_file_name(args.basename, args.output, args.force)
    pangenome = Pangenome()
    if args.fasta is not None and args.anno is None:
        annotate_pangenome(pangenome, args.fasta, tmpdir=args.tmpdir, cpu=args.cpu, procedure=args.prodigal_procedure,
                           translation_table=args.translation_table, kingdom=args.kingdom, norna=args.norna,
                           allow_overlap=args.allow_overlap, disable_bar=args.disable_prog_bar)
    elif args.anno is not None:
        # TODO add warning for option not compatible with read_annotations
        read_annotations(pangenome, args.anno, cpu=args.cpu, pseudo=args.use_pseudo, disable_bar=args.disable_prog_bar)
        if pangenome.status["geneSequences"] == "No":
            if args.fasta:
                logging.getLogger("PPanGGOLiN").info(f"Get sequences from FASTA file: {args.fasta}")
                get_gene_sequences_from_fastas(pangenome, args.fasta)
            else:
                logging.getLogger("PPanGGOLiN").warning("You provided gff files without sequences, "
                                                        "and you did not provide fasta sequences. "
                                                        "Thus it was not possible to get the gene sequences.")
                logging.getLogger("PPanGGOLiN").warning("You will be able to proceed with your analysis "
                                                        "ONLY if you provide the clustering results in the next step.")
        else:
            if args.fasta:
                logging.getLogger("PPanGGOLiN").warning("You provided fasta sequences "
                                                        "but your gff files were already with sequences."
                                                        "PPanGGOLiN will use sequences in GFF and not from your fasta.")
    write_pangenome(pangenome, filename, args.force, disable_bar=args.disable_prog_bar)


def subparser(sub_parser: argparse._SubParsersAction) -> argparse.ArgumentParser:
    """
    Subparser to launch PPanGGOLiN in Command line

    :param sub_parser : sub_parser for align command

    :return : parser arguments for align command
    """
    parser = sub_parser.add_parser("annotate", formatter_class=argparse.RawTextHelpFormatter)
    parser_annot(parser)
    return parser


def parser_annot(parser: argparse.ArgumentParser):
    """
    Parser for specific argument of annotate command

    :param parser: parser for annotate argument
    """
    date = time.strftime("_DATE%Y-%m-%d_HOUR%H.%M.%S", time.localtime())
    required = parser.add_argument_group(title="Required arguments",
                                         description="One of the following arguments is required :")
    required.add_argument('--fasta', required=False, type=Path,
                          help="A tab-separated file listing the genome names, and the fasta filepath of its genomic "
                               "sequence(s) (the fastas can be compressed with gzip). One line per genome.")
    required.add_argument('--anno', required=False, type=Path,
                          help="A tab-separated file listing the genome names, and the gff/gbff filepath of its "
                               "annotations (the files can be compressed with gzip). One line per genome. "
                               "If this is provided, those annotations will be used.")

    optional = parser.add_argument_group(title="Optional arguments")
    optional.add_argument('-o', '--output', required=False, type=Path,
                          default=Path(f'ppanggolin_output{date}_PID{str(os.getpid())}'),
                          help="Output directory")
    optional.add_argument('--allow_overlap', required=False, action='store_true', default=False,
                          help="Use to not remove genes overlapping with RNA features.")
    optional.add_argument("--norna", required=False, action="store_true", default=False,
                          help="Use to avoid annotating RNA features.")
    optional.add_argument("--kingdom", required=False, type=str.lower, default="bacteria",
                          choices=["bacteria", "archaea"],
                          help="Kingdom to which the prokaryota belongs to, "
                               "to know which models to use for rRNA annotation.")
    optional.add_argument("--translation_table", required=False, type=int, default=11,
                          help="Translation table (genetic code) to use.")
    optional.add_argument("--basename", required=False, default="pangenome", help="basename for the output file")
    optional.add_argument("--use_pseudo", required=False, action="store_true",
                          help="In the context of provided annotation, use this option to read pseudogenes. "
                               "(Default behavior is to ignore them)")
    optional.add_argument("-p", "--prodigal_procedure", required=False, type=str.lower, choices=["single", "meta"],
                          default=None, help="Allow to force the prodigal procedure. "
                                             "If nothing given, PPanGGOLiN will decide in function of contig length")
    optional.add_argument("-c", "--cpu", required=False, default=1, type=int, help="Number of available cpus")
    optional.add_argument("--tmpdir", required=False, type=str, default=Path(tempfile.gettempdir()),
                          help="directory for storing temporary files")


if __name__ == '__main__':
    """To test local change and allow using debugger"""
    from ppanggolin.utils import set_verbosity_level, add_common_arguments

    main_parser = argparse.ArgumentParser(
        description="Depicting microbial species diversity via a Partitioned PanGenome Graph Of Linked Neighbors",
        formatter_class=argparse.RawTextHelpFormatter)

    parser_annot(main_parser)
    add_common_arguments(main_parser)
    set_verbosity_level(main_parser.parse_args())
    launch(main_parser.parse_args())<|MERGE_RESOLUTION|>--- conflicted
+++ resolved
@@ -771,43 +771,14 @@
 
     if set(pangenome.organisms) > set(fasta_dict.keys()):
         missing = pangenome.number_of_organisms - len(set(pangenome.organisms) & set(fasta_dict.keys()))
-<<<<<<< HEAD
-        raise Exception(f"Not all of your pangenome genomes are present within the provided fasta file. "
-                        f"{len(missing)} are missing (out of {pangenome.number_of_organisms}).")
-    
+        raise KeyError(f"Not all of your pangenome genomes are present within the provided fasta file. "
+                       f"{missing} are missing (out of {pangenome.number_of_organisms}).")
     elif pangenome.number_of_organisms < len(fasta_dict):
         # Indicates that all organisms in the pangenome are present in the provided FASTA file, 
         # but additional genomes are also detected in the file.
         diff_genomes = len(fasta_dict) - pangenome.number_of_organisms
         logging.getLogger("PPanGGOLiN").warning(f"The provided fasta file contains {diff_genomes} "
                                                 "additional genomes compared to the pangenome.")
-
-    progress = tqdm(total=pangenome.number_of_genes + pangenome.number_of_rnas,
-                    desc="Add sequence to gene/RNA", unit="gene-RNA")
-    for org in pangenome.organisms:
-        for contig in org.contigs:
-            try:
-                ctg_sequence = fasta_dict[org][contig.name]
-            except KeyError:
-                msg = (f"Fasta file for genome {org.name} did not have the contig {contig.name} "
-                       f"that was read from the annotation file."
-                       f"The provided contigs in the fasta were : "
-                       f"{', '.join([contig for contig in fasta_dict[org].keys()])}.")
-                raise KeyError(msg)
-            else:
-                for gene in contig.genes:
-                    gene.add_sequence(get_dna_sequence(ctg_sequence, gene))
-                    progress.update()
-
-                for rna in contig.RNAs:
-                    rna.add_sequence(get_dna_sequence(ctg_sequence, rna))
-                    progress.update()
-
-    progress.close()
-=======
-        raise KeyError(f"Not all of your pangenome genomes are present within the provided fasta file. "
-                       f"{missing} are missing (out of {pangenome.number_of_organisms}).")
-
     with tqdm(total=pangenome.number_of_genes, unit="gene", disable=disable_bar,
               desc="Add sequences to genes") as bar:
         for org in pangenome.organisms:
@@ -824,7 +795,6 @@
                     msg += f"The provided contigs in the fasta were : " \
                            f"{', '.join([contig for contig in fasta_dict[org].keys()])}."
                     raise KeyError(msg)
->>>>>>> dc10ac49
     pangenome.status["geneSequences"] = "Computed"
 
 
