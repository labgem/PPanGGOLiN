--- conflicted
+++ resolved
@@ -74,11 +74,7 @@
             start, stop = map(int, ast.literal_eval(line_data[2].replace("c", "")))
             if start < 1 or stop < 1:
                 # In some case aragorn gives negative coordinates. This case is just ignored.
-<<<<<<< HEAD
-                logging.warning(f'Aragorn gives non valid coordinates for a RNA gene: {line_data}  This RNA is ignored.')
-=======
-                logging.warning(f'Aragorn gives non valide coordiates for a RNA gene in contig {contig_name}: {line_data}. This RNA is ignored.')
->>>>>>> 1a6a5c42
+                logging.warning(f'Aragorn gives non valid coordiates for a RNA gene in contig {contig_name}: {line_data}. This RNA is ignored.')
                 continue
             if start > contig_to_length[contig_name] or stop > contig_to_length[contig_name]:
                 logging.warning(f'Aragorn gives non valide coordiates for a RNA gene in contig {contig_name}. '
