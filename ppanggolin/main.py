#!/usr/bin/env python3
# coding:utf-8

# default libraries
import sys

if sys.version_info < (3, 6):  # minimum is python3.6
    raise AssertionError("Minimum python version to run PPanGGOLiN is 3.6. Your current python version is " +
                         ".".join(map(str, sys.version_info)))
import argparse
import pkg_resources

# local modules
import ppanggolin.pangenome
from ppanggolin.utils import check_input_files, set_verbosity_level, add_common_arguments, manage_cli_and_config_args #, SUBCOMMAND_TO_SUBPARSER
import ppanggolin.nem.rarefaction
import ppanggolin.graph
import ppanggolin.annotate
import ppanggolin.cluster
import ppanggolin.figures
import ppanggolin.formats
import ppanggolin.info
import ppanggolin.metrics
import ppanggolin.align
import ppanggolin.RGP
import ppanggolin.mod
import ppanggolin.context
import ppanggolin.workflow
<<<<<<< HEAD
import ppanggolin.meta
=======
import ppanggolin.utility
>>>>>>> fda79585

from ppanggolin import SUBCOMMAND_TO_SUBPARSER

def cmd_line() -> argparse.Namespace:
    """ Manage the command line argument given by user

    :return: arguments given and readable by PPanGGOLiN
    """
    # need to manually write the description so that it's displayed into groups of subcommands ....
    desc = "\n"
    desc += "All of the following subcommands have their own set of options. To see them for a given subcommand," \
            " use it with -h or --help, as such:\n"
    desc += "  ppanggolin <subcommand> -h\n"
    desc += "\n"
    desc += "  Basic:\n"
    desc += "    all           Easy workflow to run all possible analysis\n"
    desc += "    workflow      Easy workflow to run a pangenome analysis in one go\n"
    desc += "    panrgp        Easy workflow to run a pangenome analysis with genomic islands and spots of" \
            " insertion detection\n"
    desc += "    panmodule     Easy workflow to run a pangenome analysis with module prediction\n"
    desc += "  \n"
    desc += "  Expert:\n"
    desc += "    annotate      Annotate genomes\n"
    desc += "    cluster       Cluster proteins in protein families\n"
    desc += "    graph         Create the pangenome graph\n"
    desc += "    partition     Partition the pangenome graph\n"
    desc += "    rarefaction   Compute the rarefaction curve of the pangenome\n"
    desc += "    msa           Compute Multiple Sequence Alignments for pangenome gene families\n"
    desc += "    metadata      Add metadata to elements in pangenome\n"
    desc += "  \n"
    desc += "  Output:\n"
    desc += "    draw          Draw figures representing the pangenome through different aspects\n"
    desc += "    write         Writes 'flat' files representing the pangenome that can be used with other software\n"
    desc += "    fasta         Writes fasta files for different elements of the pan\n"
    desc += "    info          Prints information about a given pangenome graph file\n"
    desc += "    metrics       Compute several metrics on a given pan\n"
    desc += "  \n"
    desc += "  Regions of genomic Plasticity:\n"
    desc += "    align        aligns a genome or a set of proteins to the pangenome gene families representatives and "\
            "predict information from it\n"
    desc += "    rgp          predicts Regions of Genomic Plasticity in the genomes of your pan\n"
    desc += "    spot         predicts spots in your pan\n"
    desc += "    module       Predicts functional modules in your pan\n"
    desc += "  \n"
    desc += "  Genomic context:\n"
    desc += "    context      Local genomic context analysis\n"
    desc += "  \n"
    desc += "  Utility command:\n"
    desc += "    utils      Helper side commands.\n"
    desc += "  \n"


    parser = argparse.ArgumentParser(
        description="Depicting microbial species diversity via a Partitioned PanGenome Graph Of Linked Neighbors",
        formatter_class=argparse.RawTextHelpFormatter)
    
    parser.add_argument('-v', '--version', action='version',
                        version='%(prog)s ' + pkg_resources.get_distribution("ppanggolin").version)
    
    subparsers = parser.add_subparsers(metavar="", dest="subcommand", title="subcommands", description=desc)
    subparsers.required = True  # because python3 sent subcommands to hell apparently

<<<<<<< HEAD
    subs = [ppanggolin.annotate.subparser(subparsers),
            ppanggolin.cluster.subparser(subparsers),
            ppanggolin.graph.subparser(subparsers),
            ppanggolin.nem.partition.subparser(subparsers),
            ppanggolin.nem.rarefaction.subparser(subparsers),
            ppanggolin.workflow.workflow.subparser(subparsers),
            ppanggolin.workflow.panRGP.subparser(subparsers),
            ppanggolin.workflow.panModule.subparser(subparsers),
            ppanggolin.workflow.all.subparser(subparsers),
            ppanggolin.figures.subparser(subparsers),
            ppanggolin.formats.writeFlat.subparser(subparsers),
            ppanggolin.formats.writeSequences.subparser(subparsers),
            ppanggolin.formats.writeMSA.subparser(subparsers),
            ppanggolin.metrics.metrics.subparser(subparsers),
            ppanggolin.align.subparser(subparsers),
            ppanggolin.RGP.genomicIsland.subparser(subparsers),
            ppanggolin.RGP.spot.subparser(subparsers),
            ppanggolin.mod.subparser(subparsers),
            ppanggolin.context.subparser(subparsers),
            ppanggolin.meta.subparser(subparsers)]  # subparsers
    ppanggolin.info.subparser(subparsers)  # not adding to sub because the 'common' options are not needed for this
    for sub in subs:  # add options common to all subcommands
        common = sub._action_groups.pop(1)  # get the 'optional arguments' action group.
        common.title = "Common arguments"
        common.add_argument("--tmpdir", required=False, type=str, default=tempfile.gettempdir(),
                            help="directory for storing temporary files")
        common.add_argument("--verbose", required=False, type=int, default=1, choices=[0, 1, 2],
                            help="Indicate verbose level (0 for warning and errors only, 1 for info, 2 for debug)")
        common.add_argument("--log", required=False, type=check_log, default="stdout", help="log output file")
        common.add_argument("-d", "--disable_prog_bar", required=False, action="store_true",
                            help="disables the progress bars")
        common.add_argument("-c", "--cpu", required=False, default=1, type=int, help="Number of available cpus")
        common.add_argument('-f', '--force', action="store_true",
                            help="Force writing in output directory and in pangenome output file.")
        sub._action_groups.append(common)
        if len(sys.argv) == 2 and sub.prog.split()[1] == sys.argv[1]:
            sub.print_help()
            exit(1)
=======
>>>>>>> fda79585

    # print help if no subcommand is specified
    if len(sys.argv) == 1:
        parser.print_help()
        sys.exit(0)

    # manage command parser to use command arguments
    subs = []
    for sub_fct in SUBCOMMAND_TO_SUBPARSER.values():  
        sub = sub_fct(subparsers)
        # add options common to all subcommands
        add_common_arguments(sub)
        subs.append(sub)
        
    # manage command without common arguments
    sub_info = ppanggolin.info.subparser(subparsers)
    sub_utils = ppanggolin.utility.utils.subparser(subparsers)
    subs += [sub_info, sub_utils]

    # print help if only the command is given
    for sub in subs:
        if len(sys.argv) == 2 and sub.prog.split()[1] == sys.argv[1]:
            sub.print_help()
            exit(0)


    # First parse args to check that nothing is missing or not expected in cli and throw help when requested
    args = parser.parse_args()

    if hasattr(args, "config"): # the two subcommand with no common args does not have config parameter. so we can skip this part for them.
        args = manage_cli_and_config_args(args.subcommand, args.config, SUBCOMMAND_TO_SUBPARSER)
    else:
        set_verbosity_level(args)

    if args.subcommand == "annotate" and args.fasta is None and args.anno is None:
        parser.error("You must provide at least a file with the --fasta option to annotate from sequences, "
                        "or a file with the --gff option to load annotations through the command line or the config file.")
    

    cmds_pangenome_required = ["cluster", "info", "module", "graph","align", 
                               "context", "write", "msa", "draw", "partition",
                               "rarefaction", "spot", "fasta", "metrics", "rgp"]
    if args.subcommand in  cmds_pangenome_required and args.pangenome is None:
        parser.error("You must provide a pangenome file with the --pangenome "
                        "argument through the command line or the config file.")
    
    if args.subcommand == "align" and args.sequences is None:
        parser.error("You must provide sequences (nucleotides or amino acids) to align on the pangenome gene families "
                            "with the --sequences argument through the command line or the config file.")
        
    return args


def main():
    """
    Run the command given by user and set / check some things.

    :return:
    """
    args = cmd_line()

    if hasattr(args, "pangenome"):
        check_input_files(pangenome=args.pangenome)
    if hasattr(args, "fasta"):
        check_input_files(fasta=args.fasta)
    if hasattr(args, "anno"):
        check_input_files(anno=args.anno)

    if args.subcommand == "annotate":
        ppanggolin.annotate.launch(args)
    elif args.subcommand == "cluster":
        ppanggolin.cluster.launch(args)
    elif args.subcommand == "graph":
        ppanggolin.graph.launch(args)
    elif args.subcommand == "partition":
        ppanggolin.nem.partition.launch(args)
    elif args.subcommand == "workflow":
        ppanggolin.workflow.workflow.launch(args)
    elif args.subcommand == "rarefaction":
        ppanggolin.nem.rarefaction.launch(args)
    elif args.subcommand == "draw":
        ppanggolin.figures.launch(args)
    elif args.subcommand == "write":
        ppanggolin.formats.writeFlat.launch(args)
    elif args.subcommand == "fasta":
        ppanggolin.formats.writeSequences.launch(args)
    elif args.subcommand == "msa":
        ppanggolin.formats.writeMSA.launch(args)
    elif args.subcommand == "info":
        ppanggolin.info.launch(args)
    elif args.subcommand == "metrics":
        ppanggolin.metrics.metrics.launch(args)
    elif args.subcommand == "align":
        ppanggolin.align.launch(args)
    elif args.subcommand == "rgp":
        ppanggolin.RGP.genomicIsland.launch(args)
    elif args.subcommand == "spot":
        ppanggolin.RGP.spot.launch(args)
    elif args.subcommand == "panrgp":
        ppanggolin.workflow.panRGP.launch(args)
    elif args.subcommand == "module":
        ppanggolin.mod.launch(args)
    elif args.subcommand == "panmodule":
        ppanggolin.workflow.panModule.launch(args)
    elif args.subcommand == "all":
        ppanggolin.workflow.all.launch(args)
    elif args.subcommand == "context":
        ppanggolin.context.launch(args)
<<<<<<< HEAD
    elif args.subcommand == "metadata":
        ppanggolin.meta.launch(args)
=======
    elif args.subcommand == "utils":
        ppanggolin.utility.launch(args)
>>>>>>> fda79585


if __name__ == "__main__":
    main()<|MERGE_RESOLUTION|>--- conflicted
+++ resolved
@@ -26,11 +26,8 @@
 import ppanggolin.mod
 import ppanggolin.context
 import ppanggolin.workflow
-<<<<<<< HEAD
 import ppanggolin.meta
-=======
 import ppanggolin.utility
->>>>>>> fda79585
 
 from ppanggolin import SUBCOMMAND_TO_SUBPARSER
 
@@ -93,47 +90,6 @@
     subparsers = parser.add_subparsers(metavar="", dest="subcommand", title="subcommands", description=desc)
     subparsers.required = True  # because python3 sent subcommands to hell apparently
 
-<<<<<<< HEAD
-    subs = [ppanggolin.annotate.subparser(subparsers),
-            ppanggolin.cluster.subparser(subparsers),
-            ppanggolin.graph.subparser(subparsers),
-            ppanggolin.nem.partition.subparser(subparsers),
-            ppanggolin.nem.rarefaction.subparser(subparsers),
-            ppanggolin.workflow.workflow.subparser(subparsers),
-            ppanggolin.workflow.panRGP.subparser(subparsers),
-            ppanggolin.workflow.panModule.subparser(subparsers),
-            ppanggolin.workflow.all.subparser(subparsers),
-            ppanggolin.figures.subparser(subparsers),
-            ppanggolin.formats.writeFlat.subparser(subparsers),
-            ppanggolin.formats.writeSequences.subparser(subparsers),
-            ppanggolin.formats.writeMSA.subparser(subparsers),
-            ppanggolin.metrics.metrics.subparser(subparsers),
-            ppanggolin.align.subparser(subparsers),
-            ppanggolin.RGP.genomicIsland.subparser(subparsers),
-            ppanggolin.RGP.spot.subparser(subparsers),
-            ppanggolin.mod.subparser(subparsers),
-            ppanggolin.context.subparser(subparsers),
-            ppanggolin.meta.subparser(subparsers)]  # subparsers
-    ppanggolin.info.subparser(subparsers)  # not adding to sub because the 'common' options are not needed for this
-    for sub in subs:  # add options common to all subcommands
-        common = sub._action_groups.pop(1)  # get the 'optional arguments' action group.
-        common.title = "Common arguments"
-        common.add_argument("--tmpdir", required=False, type=str, default=tempfile.gettempdir(),
-                            help="directory for storing temporary files")
-        common.add_argument("--verbose", required=False, type=int, default=1, choices=[0, 1, 2],
-                            help="Indicate verbose level (0 for warning and errors only, 1 for info, 2 for debug)")
-        common.add_argument("--log", required=False, type=check_log, default="stdout", help="log output file")
-        common.add_argument("-d", "--disable_prog_bar", required=False, action="store_true",
-                            help="disables the progress bars")
-        common.add_argument("-c", "--cpu", required=False, default=1, type=int, help="Number of available cpus")
-        common.add_argument('-f', '--force', action="store_true",
-                            help="Force writing in output directory and in pangenome output file.")
-        sub._action_groups.append(common)
-        if len(sys.argv) == 2 and sub.prog.split()[1] == sys.argv[1]:
-            sub.print_help()
-            exit(1)
-=======
->>>>>>> fda79585
 
     # print help if no subcommand is specified
     if len(sys.argv) == 1:
@@ -242,13 +198,10 @@
         ppanggolin.workflow.all.launch(args)
     elif args.subcommand == "context":
         ppanggolin.context.launch(args)
-<<<<<<< HEAD
     elif args.subcommand == "metadata":
         ppanggolin.meta.launch(args)
-=======
     elif args.subcommand == "utils":
         ppanggolin.utility.launch(args)
->>>>>>> fda79585
 
 
 if __name__ == "__main__":
