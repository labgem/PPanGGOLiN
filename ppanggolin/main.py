--- conflicted
+++ resolved
@@ -31,8 +31,6 @@
 import ppanggolin.RGP.genomicIsland
 import ppanggolin.RGP.spot
 import ppanggolin.mod
-import ppanggolin.context
-
 
 
 def checkTsvSanity(tsv):
@@ -123,15 +121,11 @@
             "predict informations from it\n"
     desc += "    rgp          predicts Regions of Genomic Plasticity in the genomes of your pangenome\n"
     desc += "    spot         predicts spots in your pangenome\n"
-<<<<<<< HEAD
     desc += "    module       Predicts functional modules in your pangenome\n"
     desc += "  \n"
     desc += "  Genomic context:\n"
     desc += "    context      Genomic context analyse (inDev)\n"
     desc += "  \n"
-=======
-    desc += "    module       Predicts conserved modules in your pangenome\t"
->>>>>>> 8975d370
 
     parser = argparse.ArgumentParser(
         description="Depicting microbial species diversity via a Partitioned PanGenome Graph Of Linked Neighbors",
@@ -251,9 +245,6 @@
         ppanggolin.workflow.panModule.launch(args)
     elif args.subcommand == "all":
         ppanggolin.workflow.all.launch(args)
-    elif args.subcommand == "context":
-        ppanggolin.context.launch(args)
-
 
 if __name__ == "__main__":
     main()